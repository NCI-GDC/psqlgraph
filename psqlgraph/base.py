--- conflicted
+++ resolved
@@ -1,4 +1,4 @@
-from typing import Type, List
+from typing import List, Type
 
 from sqlalchemy import event
 from sqlalchemy.dialects import postgresql
@@ -330,8 +330,12 @@
         return name in [c.__name__ for c in cls.get_subclasses()]
 
     @classmethod
-    def is_fully_qualified_subclass_loaded(cls, fully_qualified_class_name: str) -> bool:
-        return fully_qualified_class_name in [f"{c.__module__}.{c.__name__}" for c in cls.get_subclasses()]
+    def is_fully_qualified_subclass_loaded(
+        cls, fully_qualified_class_name: str
+    ) -> bool:
+        return fully_qualified_class_name in [
+            f"{c.__module__}.{c.__name__}" for c in cls.get_subclasses()
+        ]
 
     @classmethod
     def add_subclass(cls, subclass: Type) -> None:
@@ -339,13 +343,8 @@
             raise AttributeError("{} is not a subclass of {}".format(subclass, cls))
 
     @classmethod
-<<<<<<< HEAD
     def get_subclasses(cls) -> List[Type]:
-        """ Limits the scope of subclasses to only those manually specified, else defaults to actual subclasses """
-=======
-    def get_subclasses(cls):
         """Limits the scope of subclasses to only those manually specified, else defaults to actual subclasses"""
->>>>>>> 09bd09c6
         return cls.__subclasses__()
 
     @classmethod
@@ -365,5 +364,5 @@
         super(LocalConcreteBase, cls)._sa_decl_prepare_nocascade()
 
 
-if __name__ == '__main__':
+if __name__ == "__main__":
     print(LocalConcreteBase.__module__)