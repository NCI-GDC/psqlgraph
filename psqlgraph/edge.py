from sqlalchemy.ext.declarative import declared_attr
from sqlalchemy.sql import schema, sqltypes

from psqlgraph import base
from psqlgraph.voided_edge import VoidedEdge


def id_column(tablename):
    if tablename is None:
        # only happens for abstract classes
        return schema.Column(sqltypes.Text, nullable=True)

    return schema.Column(
        sqltypes.Text,
        schema.ForeignKey(
            "{}.node_id".format(tablename),
            ondelete="CASCADE",
            deferrable=True,
            initially="DEFERRED",
        ),
        primary_key=True,
        nullable=False,
    )


class DeclareLastEdgeMixin(object):
    @classmethod
    def is_abstract_base(cls):
        return base.LocalConcreteBase in cls.__bases__

    @classmethod
    def __declare_last__(cls):
        if cls.is_abstract_base():
            return

        assert hasattr(
            cls, "__src_class__"
        ), "You must declare __src_class__ for {}".format(cls)
        assert hasattr(
            cls, "__dst_class__"
        ), "You must declare __dst_class__ for {}".format(cls)
        assert hasattr(
            cls, "__src_dst_assoc__"
        ), "You must declare __src_dst_assoc__ for {}".format(cls)
        assert hasattr(
            cls, "__dst_src_assoc__"
        ), "You must declare __dst_src_assoc__ for {}".format(cls)


class AbstractEdge(DeclareLastEdgeMixin, base.ExtMixin):

    __src_table__ = None
    __dst_table__ = None

    src_id, dst_id, src, dst = None, None, None, None

    @declared_attr
    def src_id(cls):
        src_table = cls.__src_table__

        if not src_table and hasattr(cls, "__src_class__"):
            src_table = base.NODE_TABLENAME_SCHEME.format(
                class_name=cls.__src_class__.lower()
            )

        return id_column(src_table)

    @declared_attr
    def dst_id(cls):

        dst_table = cls.__dst_table__

        if not dst_table and hasattr(cls, "__dst_class__"):
            dst_table = base.NODE_TABLENAME_SCHEME.format(
                class_name=cls.__dst_class__.lower()
            )
        return id_column(dst_table)

    @declared_attr
    def __table_args__(cls):
        return (
<<<<<<< HEAD
            schema.Index('{}_dst_id_src_id_idx'.format(cls.__tablename__),
                             "src_id", "dst_id"),
            schema.Index('{}_dst_id'.format(cls.__tablename__), "dst_id"),
            schema.Index('{}_src_id'.format(cls.__tablename__), "src_id"),
            {"extend_existing": True},
=======
            schema.Index(
                "{}_dst_id_src_id_idx".format(cls.__tablename__), "src_id", "dst_id"
            ),
            schema.Index("{}_dst_id".format(cls.__tablename__), "dst_id"),
            schema.Index("{}_src_id".format(cls.__tablename__), "src_id"),
>>>>>>> 09bd09c6
        )

    @declared_attr
    def __tablename__(cls):
        return base.EDGE_TABLENAME_SCHEME.format(class_name=cls.__name__.lower())

    def __init__(
        self,
        src_id=None,
        dst_id=None,
        properties=None,
        acl=None,
        system_annotations=None,
        label=None,
        src=None,
        dst=None,
        **kwargs
    ):
        self._props = {}
        self.system_annotations = system_annotations or {}
        self.acl = acl or []
        self.properties = properties or {}
        self.properties.update(kwargs)

        if src is not None:
            if src_id is not None:
                assert src.node_id == src_id, (
                    "Edge initialized with src.node_id and src_id" "that don't match."
                )
            self.src = src
            self.src_id = src.node_id
        else:
            self.src_id = src_id

        if dst is not None:
            if dst_id is not None:
                assert dst.node_id == dst_id, (
                    "Edge initialized with dst.node_id and dst_id" "that don't match."
                )
            self.dst = dst
            self.dst_id = dst.node_id
        else:
            self.dst_id = dst_id

    def to_json(self):
        assert self.src and self.dst, (
            "src or dst is not set on the edge. Sync with the database first "
            "to set the src and dst association proxy."
        )

        return {
            "src_id": self.src_id,
            "dst_id": self.dst_id,
            "src_label": self.src.label,
            "dst_label": self.dst.label,
            "label": self.label,
            "acl": self.acl,
            "properties": self.properties,
            "system_annotations": self.system_annotations,
        }

    @classmethod
    def from_json(cls, edge_json):

        if cls.is_abstract_base():
            abstract_edge_cls = cls.get_node_class().get_edge_class()
<<<<<<< HEAD
            Type = abstract_edge_cls.get_unique_subclass(edge_json['src_label'],
                                                edge_json['label'],
                                                edge_json['dst_label'])
=======
            Type = abstract_edge_cls.get_unique_subclass(
                edge_json["src_label"], edge_json["label"], edge_json["dst_label"]
            )
>>>>>>> 09bd09c6

            if not Type:
                raise KeyError(
                    "Edge has no subclass named {}".format(edge_json["label"])
                )
        else:
            Type = cls

        return Type(
            src_id=edge_json["src_id"],
            dst_id=edge_json["dst_id"],
            label=edge_json["label"],
            acl=edge_json["acl"],
            properties=edge_json["properties"],
            system_annotations=edge_json["system_annotations"],
        )

    def __repr__(self):
        return "<{}(({})-[{}]->({})>".format(
            self.__class__.__name__, self.src_id, self.label, self.dst_id
        )

    def __eq__(self, other):
        return (
            isinstance(other, self.__class__)
            and self.src_id == other.src_id
            and self.dst_id == other.dst_id
            and self.label == other.label
        )

    def __ne__(self, other):
        return not self.__eq__(other)

    def __hash__(self):
        return hash((self.src_id, self.dst_id, self.label))

    @classmethod
    def get_subclass(cls, label):
        """Tries to resolve an edge subclass by label, this will fail if
        there are multiple edge subclass that use the same label.
        """
        scls = cls._get_subclasses_labeled(label)
        if len(scls) > 1:
            raise KeyError(
                "More than one Edge with label {} found, try get_unique_subclass()"
                "to resolve type using src and dst labels: {}".format(label, scls)
            )
        if not scls:
            return None
        return scls[0]

    @classmethod
    def get_unique_subclass(cls, src_label, label, dst_label):
        """Determines a subclass based on the src and dst."""
        src_class = cls.get_node_class().get_subclass(src_label).__name__
        dst_class = cls.get_node_class().get_subclass(dst_label).__name__
        scls = [
            c
            for c in cls.get_subclasses()
            if c.get_label() == label
            and c.__src_class__ == src_class
            and c.__dst_class__ == dst_class
        ]
        if len(scls) > 1:
            raise KeyError(
                "More than one Edge with label {} found: {}".format(label, scls)
            )
        if not scls:
            return None
        return scls[0]

    @classmethod
    def _get_subclasses_labeled(cls, label):
        return [c for c in cls.get_subclasses() if c.get_label() == label]

    @classmethod
    def _get_edges_with_src(cls, src_class_name):
        return [c for c in cls.get_subclasses() if c.__src_class__ == src_class_name]

    @classmethod
    def _get_edges_with_dst(cls, dst_class_name):
        return [c for c in cls.get_subclasses() if c.__dst_class__ == dst_class_name]

    def _snapshot_existing(self, session, old_props, old_sysan):
        temp = self.__class__(
            self.src_id, self.dst_id, old_props, self.acl, old_sysan, self.label
        )
        voided = VoidedEdge(temp)
        session.add(voided)

    @classmethod
    def get_node_class(cls):
        return Node


class Edge(base.LocalConcreteBase, AbstractEdge, base.ORMBase):
    pass


def PolyEdge(
    src_id=None,
    dst_id=None,
    label=None,
    acl=None,
    system_annotations=None,
    properties=None,
):
    if not label:
        raise AttributeError("You cannot create a PolyEdge without a label.")
    try:
        edge_type_class = Edge.get_subclass(label)
    except Exception as e:
        raise RuntimeError(
            "{}: Unable to determine edge type. If there are more than one "
            "edges with label {}, you need to specify src_label and dst_label"
            "using the PsqlGraphDriver.get_PolyEdge())".format(e, label)
        )

    return edge_type_class(
        src_id=src_id,
        dst_id=dst_id,
        properties=properties or {},
        acl=acl or [],
        system_annotations=system_annotations or {},
        label=label,
    )


# Node and Edge classes depend on each other so this needs to be done down here
from psqlgraph.node import Node<|MERGE_RESOLUTION|>--- conflicted
+++ resolved
@@ -79,19 +79,12 @@
     @declared_attr
     def __table_args__(cls):
         return (
-<<<<<<< HEAD
-            schema.Index('{}_dst_id_src_id_idx'.format(cls.__tablename__),
-                             "src_id", "dst_id"),
-            schema.Index('{}_dst_id'.format(cls.__tablename__), "dst_id"),
-            schema.Index('{}_src_id'.format(cls.__tablename__), "src_id"),
-            {"extend_existing": True},
-=======
             schema.Index(
                 "{}_dst_id_src_id_idx".format(cls.__tablename__), "src_id", "dst_id"
             ),
             schema.Index("{}_dst_id".format(cls.__tablename__), "dst_id"),
             schema.Index("{}_src_id".format(cls.__tablename__), "src_id"),
->>>>>>> 09bd09c6
+            {"extend_existing": True},
         )
 
     @declared_attr
@@ -158,16 +151,9 @@
 
         if cls.is_abstract_base():
             abstract_edge_cls = cls.get_node_class().get_edge_class()
-<<<<<<< HEAD
-            Type = abstract_edge_cls.get_unique_subclass(edge_json['src_label'],
-                                                edge_json['label'],
-                                                edge_json['dst_label'])
-=======
             Type = abstract_edge_cls.get_unique_subclass(
                 edge_json["src_label"], edge_json["label"], edge_json["dst_label"]
             )
->>>>>>> 09bd09c6
-
             if not Type:
                 raise KeyError(
                     "Edge has no subclass named {}".format(edge_json["label"])
