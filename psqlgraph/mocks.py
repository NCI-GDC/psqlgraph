import abc
import copy
import logging
import random
import uuid
from collections import defaultdict, deque

import rstr


class Randomizer(object):
    __metaclass__ = abc.ABCMeta

    def __init__(self):
        self.exhausted = False

    def __iter__(self):
        return self

    def next(self):
        if self.exhausted:
            raise StopIteration()

        return self.random_value()

    def exhaust(self):
        self.exhausted = True

    @abc.abstractmethod
    def random_value(self, override=None):
        pass


    @abc.abstractmethod
    def validate_value(self, value):
        pass


class EnumRand(Randomizer):
    def __init__(self, values):
        super(EnumRand, self).__init__()
        self.values = values

    def random_value(self, override=None):
        if self.validate_value(override):
            return override
        return random.choice(self.values)

    def validate_value(self, value):
        return value in self.values


class NumberRand(Randomizer):
    def __init__(self, type_def):
        super(NumberRand, self).__init__()
        self.minimum = type_def.get('minimum', 0)
        self.maximum = type_def.get('maximum', 10000)

    def random_value(self, override=None):
        if self.validate_value(override):
            return override
        return random.randrange(self.minimum, self.maximum + 1)

    def validate_value(self, value):
        return isinstance(value, int) and \
                self.minimum <= value <= self.maximum


class StringRand(Randomizer):
    def __init__(self, type_def):
        super(StringRand, self).__init__()
        if type_def.get('format') == 'date-time':
            self.pattern = '201[0-9]-0[1-9]-[0-2][1-9]T00:00:00'
        else:
            self.pattern = type_def.get('pattern', '[A-Za-z0-9]{32}')

    def random_value(self, override=None):
<<<<<<< HEAD
        if isinstance(override, str):
=======
        if self.validate_value(override):
>>>>>>> 9c44ac24
            return override
        return rstr.xeger(self.pattern)

    def validate_value(self, value):
        return isinstance(value, basestring)


class BooleanRand(Randomizer):
    def random_value(self, override=None):
        if self.validate_value(override):
            return override
        return random.choice([True, False])

    def validate_value(self, value):
        return isinstance(value, bool)


class TypeRandFactory(object):
    @staticmethod
    def get_randomizer(type_def):
        _type = type_def.get('type')
        if isinstance(_type, list):
            _type = _type[0]

        if _type in ['object', 'array']:
            raise ValueError('Resolve relationships outside of this factory')

        if _type in ['integer', 'number', 'float']:
            return NumberRand(type_def)

        if _type in ['boolean']:
            return BooleanRand()

        return StringRand(type_def)


class PropertyFactory(object):
    def __init__(self, properties):
        self.properties = properties
        self.type_factories = {}
        for name in properties:
            try:
                self.type_factories[name] = self.resolve_type(
                    self.properties.get(name, {})
                )
            except ValueError as ve:
                logging.debug(
                    "Property: '{}' is most likely a relationship. Error: {}"
                    "".format(name, ve)
                )
                pass

    def create(self, name, override=None):
        """
        Given a property name, create a property-name, property-value pair.
        If override is provided, use override value as property-value

        :param name: property name
        :type name: String
        :param override: property value
        :type override: type
        :return: Tuple(str, type)
        """
        if name not in self.properties:
            raise ValueError("Unknown property: '{}'".format(name))

        if name not in self.type_factories:
            raise ValueError(
                "No factory defined for property: '{}'. Most likely a "
                "relationship.".format(name)
            )

        return name, self.type_factories[name].random_value(override)

    def resolve_type(self, definition):
        if 'enum' in definition:
            return EnumRand(definition['enum'])

        if 'type' in definition:
            return TypeRandFactory.get_randomizer(definition)

        if 'oneOf' in definition:
            if 'enum' in definition['oneOf'][0]:
                values = [
                    v for d in definition['oneOf'] for v in d.get('enum', [])
                ]
                return EnumRand(values)
            return self.resolve_type(definition['oneOf'][0])

        if 'anyOf' in definition:
            return self.resolve_type(definition['anyOf'][0])

        return StringRand(definition)


class NodeFactory(object):
    def __init__(self, models, schema, graph_globals=None):
        self.models = models
        self.schema = schema
        self.property_factories = {
            label: PropertyFactory(node_def['properties'])
            for label, node_def in schema.items()
        }
        self.graph_globals = graph_globals or {}

    def create(self, label, override=None, all_props=False):
        """
        Create a minimal node of `label` type with only required properties
        being set. Override the values of properties by providing an `override`
        dictionary. If all properties should be set to some value, set
        `all_props` to True

        :param label: target node type
        :type label: String
        :param override: properties to override
        :type override: Dict
        :param all_props: set all properties to an arbitrary value or not
        :type all_props: Boolean

        :return: psqlgraph.Node object
        """
        if label not in self.schema:
            raise ValueError(
                "Node with label '{}' does not exist".format(label)
            )

        if not override:
            override = {}

        node_json = {
            'node_id': override.pop('node_id', str(uuid.uuid4())),
            'acl': override.pop('acl', []),
            'properties': {},
            'system_annotations': override.pop('system_annotations', {}),
        }

        if all_props:
            prop_list = self.schema[label].get('properties', [])
        else:
            prop_list = self.schema[label].get('required', [])

        for prop in prop_list:
            if prop == 'type':
                continue

            try:
                override_val = self.validate_override_value(
                    prop, label, override) or \
                    self.get_global_value(prop)

                _, value = self.property_factories[label].create(
                    prop, override_val)
            except (KeyError, ValueError):
                logging.debug("No factory for property: '{}'".format(prop))
                continue

            node_json['properties'][prop] = value

        node_cls = self.models.Node.get_subclass(label)

        return node_cls(**node_json)

    def get_global_value(self, prop):
        return self.graph_globals.get('properties', {}).get(prop)

    def validate_override_value(self, prop, label, override):
        # we allow specific passed values to override if they are valid
        if not override:
            return

        override_val = override.get(prop)
        try:
            if self.property_factories[label]. \
                    type_factories[prop].validate_value(override_val):
                return override_val
        except (KeyError, ValueError):
            # if this fails for whatever reason, we'll default to random value
            return


class GraphFactory(object):
    def __init__(self, models, dictionary, graph_globals=None):
        self.models = models
        self.dictionary = dictionary
        self.node_factory = NodeFactory(models, dictionary.schema,
                                        graph_globals)
        self.relation_cache = {}

    @staticmethod
    def validate_nodes_metadata(nodes, unique_key):
        for node_meta in nodes:
            if 'label' not in node_meta or unique_key not in node_meta:
                msg = (
                    "Node 'label' or unique property '{}' is missing: {}"
                    "".format(unique_key, node_meta)
                )
                raise ValueError(msg)

    @staticmethod
    def validate_edges_metadata(edges):
        for edge_meta in edges:
            if 'src' not in edge_meta or 'dst' not in edge_meta:
                raise ValueError(
                    "Edge metadata is missing 'src' or 'dst': {}".format(
                        edge_meta
                    )
                )

    def create_from_nodes_and_edges(self, nodes, edges,
                                    unique_key='submitter_id', all_props=False):
        """
        Given a list of nodes and edges, create a graph. The edge between 2
        nodes is based on property provided via `unique_key` param.

        :param nodes: list of nodes metadata in format:
            [{'label': 'read_group', 'submitter_id': 'read_group_1'},
             {'label': 'aliquot', 'submitter_id': 'aliquot_1'}]
        :type nodes: List[Dict]
        :param edges: list of edges in format:
            [{'src': 'read_group_1', 'dst': 'aliquot_1'}]
        :type edges: List[Dict]
        :param unique_key: a name of the property that will be used to connect
            nodes
        :type unique_key: String
        :param all_props: generate all node properties or not
        :type all_props: Boolean

        :return: List[psqlgraph.Node]
        """
        nodes = copy.deepcopy(nodes)

        self.validate_nodes_metadata(nodes, unique_key)

        self.validate_edges_metadata(edges)

        nodes_map = {}

        for node_meta in nodes:
            node_object = self.node_factory.create(node_meta.pop('label'),
                                                   override=node_meta,
                                                   all_props=all_props)
            nodes_map[node_object[unique_key]] = node_object

        for edge_meta in edges:
            sub_id1 = edge_meta['src']
            sub_id2 = edge_meta['dst']
            node1 = nodes_map.get(sub_id1)
            node2 = nodes_map.get(sub_id2)

            if not node1 or not node2:
                logging.debug(
                    "Could not find nodes for edge: '{}'<->'{}'".format(
                        sub_id1, sub_id2
                    )
                )
                continue

            self.make_association(node1, node2)

        return nodes_map.values()

    def create_random_subgraph(self, label, max_depth=10, leaf_labels=None,
                               skip_relations=None, all_props=False):
        """
        Generate a randomized graph with root at the given Node `label` type.

        NOTE: recommendation is to terminate on `file` and `annotation` type
        nodes and relationships as well, since those 2 can be linked to almost
        anything, which makes this randomized walk a nightmare.

        :param label: Node label, e.g. 'case', 'read_group', 'project' etc
        :type label: String
        :param max_depth: Maximum random walk depth
        :type max_depth: Integer
        :param leaf_labels: Node `label`s that will serve as leaf nodes
        :type leaf_labels: Iterable (List, Tuple, Set, you choose it and it will
            be converted to Set anyways)
        :param skip_relations: _pg_edges association name (e.g. `cases`), which
            will be completely skipped and not walked
        :type skip_relations: Iterable (see above)
        :param all_props: generate all node properties or not
        :type all_props: Boolean

        :return: List[psqlgraph.Node]
        """
        if not leaf_labels:
            leaf_labels = {'file', 'annotation'}
        else:
            leaf_labels = set(leaf_labels)

        skip_relations = set(skip_relations) if skip_relations else set()

        unique_key = 'submitter_id'

        # node adjacency map
        adj_set = defaultdict(set)
        # label to node objects map
        label_node_map = defaultdict(set)
        # submitter_id to node object map
        nodes_map = {}

        root = self.node_factory.create(label, all_props=all_props)

        if not hasattr(root, unique_key):
            unique_key = 'node_id'

        label_node_map[root.label].add(root[unique_key])
        nodes_map[root[unique_key]] = root

        queue = deque([(root, 0)])

        while queue:
            curr_node, depth = queue.popleft()

            if depth + 1 > max_depth:
                continue

            if curr_node.label in leaf_labels:
                continue

            for relation, edge_info in curr_node._pg_edges.items():
                if relation in skip_relations:
                    continue

                # NOTE: Skipping edges going to the parents to avoid infinite
                # cycles
                if self.is_parent_relation(curr_node.label, relation):
                    continue

                # 80% of the time we will walk to children
                if random.randrange(5) == 0:
                    continue

                child_cls = edge_info['type']

                child_node = self.node_factory.create(
                    child_cls.get_label(), all_props=all_props)

                label_node_map[child_node.get_label()].add(child_node[unique_key])
                nodes_map[child_node[unique_key]] = child_node

                adj_set[curr_node[unique_key]].add(child_node[unique_key])
                adj_set[child_node[unique_key]].add(curr_node[unique_key])

                queue.append((child_node, depth + 1))

        for node_label, unique_key_set in label_node_map.items():
            # randomly merge half of the nodes of same type
            for _ in range(len(unique_key_set) // 2):
                unique_key1 = unique_key_set.pop()
                unique_key2 = unique_key_set.pop()

                # sub_id2 will be merged into sub_id1
                unique_key_set.add(unique_key1)

                # remove node with sub_id2
                nodes_map.pop(unique_key2)

                # remove adjacency set for sub_id2
                sub_id2_edges = adj_set.pop(unique_key2)

                # remove all references of sub_id2 from other adjacency sets
                for _, adj in adj_set.items():
                    if unique_key2 in adj:
                        adj.remove(unique_key2)

                # link sub_id2's neighbours to sub_id1
                for sub_id in sub_id2_edges:
                    adj_set[unique_key1].add(sub_id)
                    adj_set[sub_id].add(unique_key1)

        for src_id, dst_node_ids in adj_set.items():
            src_node = nodes_map.get(src_id)
            if not src_node:
                continue

            for dst_id in dst_node_ids:
                dst_node = nodes_map.get(dst_id)
                if not dst_node:
                    continue

                self.make_association(src_node, dst_node)

        return nodes_map.values()

    def is_parent_relation(self, label, relation):
        """
        Given a relation name (e.g. `cases`), determine whether this relation
        is a link to a parent node (e.g. Sample.cases, `cases` is a parent link)

        :param label: Node `label`
        :type label: String
        :param relation: relation name (e.g. `cases`, `files` etc)
        :type relation: String
        :return: Boolean
        """
        if label in self.relation_cache:
            return relation in self.relation_cache[label]

        parent_links = self.dictionary.schema[label]['links']

        links = set()
        for parent_link in parent_links:
            if 'subgroup' not in parent_link:
                links.add(parent_link.get('name'))
                continue

            links |= {
                link.get('name') for link in parent_link['subgroup']
            }

        self.relation_cache[label] = links

        return relation in links

    @staticmethod
    def make_association(node1, node2):
        """
        Given 2 instances of a Node, find appropriate association between the
        2 nodes and create a relation between them

        :param node1: first node
        :type node1: psqlgraph.Node
        :param node2: second node
        :type node2: psqlgraph.Node
        :return: None
        """
        link_found = False
        for assoc_name, assoc_meta in node1._pg_edges.items():
            if isinstance(node2, assoc_meta['type']):
                getattr(node1, assoc_name).append(node2)
                link_found = True
                break

        if not link_found:
            logging.debug(
                "Could not find a direct relation between '{}'<->'{}'".format(
                    node1.label, node2.label
                )
            )<|MERGE_RESOLUTION|>--- conflicted
+++ resolved
@@ -75,16 +75,12 @@
             self.pattern = type_def.get('pattern', '[A-Za-z0-9]{32}')
 
     def random_value(self, override=None):
-<<<<<<< HEAD
-        if isinstance(override, str):
-=======
         if self.validate_value(override):
->>>>>>> 9c44ac24
             return override
         return rstr.xeger(self.pattern)
 
     def validate_value(self, value):
-        return isinstance(value, basestring)
+        return isinstance(value, str)
 
 
 class BooleanRand(Randomizer):
