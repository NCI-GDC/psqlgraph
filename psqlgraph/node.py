--- conflicted
+++ resolved
@@ -111,18 +111,6 @@
     @declared_attr
     def __table_args__(cls):
         return (
-<<<<<<< HEAD
-            UniqueConstraint('node_id', name='_{}_id_uc'.format(
-                cls.__name__.lower())),
-            Index('{}__props_idx'.format(cls.__tablename__),
-                  '_props', postgresql_using='gin'),
-            Index('{}__sysan__props_idx'.format(cls.__tablename__),
-                  '_sysan', '_props', postgresql_using='gin'),
-            Index('{}__sysan_idx'.format(cls.__tablename__),
-                  '_sysan', postgresql_using='gin'),
-            Index('{}_node_id_idx'.format(cls.__tablename__), 'node_id'),
-            {"extend_existing": True},
-=======
             UniqueConstraint("node_id", name="_{}_id_uc".format(cls.__name__.lower())),
             Index(
                 "{}__props_idx".format(cls.__tablename__),
@@ -141,7 +129,7 @@
                 postgresql_using="gin",
             ),
             Index("{}_node_id_idx".format(cls.__tablename__), "node_id"),
->>>>>>> 09bd09c6
+            {"extend_existing": True},
         )
 
     def traverse(
@@ -236,13 +224,6 @@
         else:
             Type = cls
 
-<<<<<<< HEAD
-        return Type(node_id=node_json['node_id'],
-                    properties=node_json['properties'],
-                    acl=node_json['acl'],
-                    system_annotations=node_json['system_annotations'],
-                    label=node_json['label'])
-=======
         return Type(
             node_id=node_json["node_id"],
             properties=node_json["properties"],
@@ -250,7 +231,6 @@
             system_annotations=node_json["system_annotations"],
             label=node_json["label"],
         )
->>>>>>> 09bd09c6
 
     @classmethod
     def get_subclass(cls, label):
