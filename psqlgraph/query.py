--- conflicted
+++ resolved
@@ -297,34 +297,20 @@
         filter will check for equality.
 
         """
-        entity = self._entity_zero().type
         if hasattr(labels, '__iter__'):
-<<<<<<< HEAD
-            return self.filter(entity.label.in_(labels))
-        else:
-            return self.filter(entity.label == str(labels))
-=======
             return self.filter(self.entity().label.in_(labels))
         else:
             return self.filter(self.entity().label == str(labels))
->>>>>>> e943fe88
 
     def not_labels(self, labels):
         """With (entity.label not in labels).  If label is type `str` then
         filter will check for equality.
 
         """
-        entity = self._entity_zero().type
         if hasattr(labels, '__iter__'):
-<<<<<<< HEAD
-            return self.filter(not_(entity.label.in_(labels)))
-        else:
-            return self.filter(entity.label != labels)
-=======
             return self.filter(not_(self.entity().label.in_(labels)))
         else:
             return self.filter(self.entity().label != labels)
->>>>>>> e943fe88
 
     # ======== Properties ========
     def props(self, props):
@@ -409,10 +395,5 @@
         if isinstance(keys, str):
             keys = [keys]
         for key in keys:
-<<<<<<< HEAD
-            self = self.filter(
-                self._entity_zero().type.system_annotations.has_key(key))
-=======
             self = self.filter(self.entity().system_annotations.has_key(key))
->>>>>>> e943fe88
         return self