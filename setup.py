from setuptools import setup

setup(
    name='psqlgraph',
    packages=["psqlgraph"],
    install_requires=[
        'psycopg2',
        'sqlalchemy',
        'py2neo',
<<<<<<< HEAD
        'pyyaml', 
        ],
    )
=======
        'progressbar',
        'avro==1.7.7'
    ],
)
>>>>>>> a3ccc736
<|MERGE_RESOLUTION|>--- conflicted
+++ resolved
@@ -7,13 +7,10 @@
         'psycopg2',
         'sqlalchemy',
         'py2neo',
-<<<<<<< HEAD
         'pyyaml', 
+        'progressbar',
+        'avro==1.7.7'
         ],
     )
-=======
-        'progressbar',
-        'avro==1.7.7'
     ],
-)
->>>>>>> a3ccc736
+)