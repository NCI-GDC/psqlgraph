from psqlgraph import Node, Edge, pg_property


class Edge1(Edge):

    __src_class__ = 'Test'
    __dst_class__ = 'Test'
    __src_dst_assoc__ = 'tests'
    __dst_src_assoc__ = '_tests'

    @pg_property(str, int)
    def test(self, value):
        self._set_property('test', value)

    @pg_property
    def key1(self, value):
        self._set_property('key1', value)

    @pg_property
    def key2(self, value):
        self._set_property('key2', value)


class Edge2(Edge):

    __label__ = 'test_edge_2'
    __src_class__ = 'Test'
    __dst_class__ = 'Foo'
    __src_dst_assoc__ = 'foos'
    __dst_src_assoc__ = 'tests'


class Edge3(Edge):

    __src_class__ = 'Foo'
    __dst_class__ = 'FooBar'
    __src_dst_assoc__ = 'foobars'
    __dst_src_assoc__ = 'foos'


class Test(Node):

    @pg_property
    def key1(self, value):
        assert isinstance(value, (str, type(None)))
        assert value != 'bad_value'
        self._set_property('key1', value)

    @pg_property
    def key2(self, value):
        self._set_property('key2', value)

    @pg_property
    def key3(self, value):
        self._set_property('key3', value)

    @pg_property
    def new_key(self, value):
        self._set_property('new_key', value)

<<<<<<< HEAD
    @pg_property(long)
=======
    @pg_property(long, str)
>>>>>>> 57c72599
    def timestamp(self, value):
        self._set_property('timestamp', value)


class Foo(Node):

    __label__ = 'foo'

    @pg_property
    def bar(self, value):
        self._set_property('bar', value)

    @pg_property(enum=('allowed_1', 'allowed_2'))
    def baz(self, value):
        self._set_property('baz', value)

    @pg_property(int)
    def fobble(self, value):
        self._set_property('fobble', value)


class FooBar(Node):

    __label__ = 'foo_bar'
    __nonnull_properties__ = ['bar']

    @pg_property
    def bar(self, value):
        self._set_property('bar', value)<|MERGE_RESOLUTION|>--- conflicted
+++ resolved
@@ -58,11 +58,7 @@
     def new_key(self, value):
         self._set_property('new_key', value)
 
-<<<<<<< HEAD
-    @pg_property(long)
-=======
     @pg_property(long, str)
->>>>>>> 57c72599
     def timestamp(self, value):
         self._set_property('timestamp', value)
 
