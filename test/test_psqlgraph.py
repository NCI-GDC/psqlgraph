import uuid
import unittest
import logging
import random
from psqlgraph import Node, Edge, PolyNode, sanitize, VoidedEdge
from psqlgraph import PolyNode as PsqlNode
from psqlgraph import PolyEdge as PsqlEdge

from parameterized import parameterized
from multiprocessing import Process
from sqlalchemy.exc import IntegrityError
from psqlgraph.exc import ValidationError, EdgeCreationError
from sqlalchemy.orm.exc import FlushError
from sqlalchemy.orm.attributes import flag_modified

from datetime import datetime
from copy import deepcopy


# We have to import models here, even if we don't use them
from test import models, PsqlgraphBaseTest

logging.basicConfig(level=logging.DEBUG)


def timestamp():
    return str(datetime.now())


class TestPsqlGraphDriver(PsqlgraphBaseTest):

    def tearDown(self):
        self._clear_tables()

    def test_getitem(self):
        """Test that indexing nodes/edges accesses their properties"""
        node = PolyNode(
            node_id=str(uuid.uuid4()), label="foo", properties={"bar": 1})
        self.assertEqual(node["bar"], 1)

    def test_setitem(self):
        """Test that indexing nodes/edges accesses their properties"""
        node = PolyNode(
            node_id=str(uuid.uuid4()), label="foo", properties={"bar": 1})
        node["bar"] = 2
        self.assertEqual(node["bar"], 2)
        edge = models.Edge1(src_id=None, dst_id=None)
        edge["bar"] = 2
        self.assertEqual(edge["bar"], 2)

    def test_long_ints_roundtrip(self):
        """Test that integers that only fit in 26 bits round trip correctly."""
        with self.g.session_scope():
            node = PolyNode(node_id=str(uuid.uuid4()), label="foo",
                            properties={"bar": 9223372036854775808})
            self.g.node_insert(node=node)
            loaded = self.g.node_lookup(node_id=node.node_id).one()
            self.assertEqual(loaded["bar"], 9223372036854775808)

    def test_node_null_label_merge(self):
        """Test merging of a non-existent node

        Verify the case where a user merges a single non-existent node
        """
        with self.g.session_scope():
            self.assertRaises(
                AssertionError,
                self.g.node_merge,
                node_id=str(uuid.uuid4()))

    def test_node_null_query_one(self):
        """Test querying of a single non-existent node

        Verify the case where a user queries for a single non-existent node
        """

        with self.g.session_scope():
            node = self.g.node_lookup_one(str(uuid.uuid4()))
            self.assertTrue(node is None)

    def test_node_null_query(self):
        """Test querying for any non-existent nodes

        Verify the case where a user queries for any non-existent nodes
        """

        with self.g.session_scope():
            node = list(self.g.node_lookup(str(uuid.uuid4())))
            self.assertEqual(node, [])
            node = self.g.node_lookup_one(str(uuid.uuid4()))
            self.assertTrue(node is None)

    def verify_node_count(self, count, node_id=None, matches=None,
                          voided=False):
        """Test querying for the count on a non-existent node

        Verify the case where a user queries a count for non-existent nodes
        """
        with self.g.session_scope():
            nodes = list(self.g.node_lookup(
                node_id=node_id,
                property_matches=matches,
                voided=False))
            if voided:
                voided_nodes = list(self.g.node_lookup(
                    node_id=node_id,
                    property_matches=matches,
                    voided=True))
                nodes = list(nodes) + list(voided_nodes)
            self.assertEqual(len(nodes), count, 'Expected a {n} nodes to '
                             'be found, instead found {count}'.format(
                                 n=count, count=len(nodes)))
            return nodes

    def test_node_merge_and_lookup(self):
        """Test node merge and lookup

        Insert a single node and query, compare that the result of the
        query is correct
        """
        tempid = str(uuid.uuid4())
        properties = {'key1': None, 'key2': 2, 'key3': timestamp(),
                      'timestamp': None, 'new_key': None}
        with self.g.session_scope():
            self.g.node_merge(node_id=tempid, label='test', properties=properties)
        with self.g.session_scope():
            node = self.g.node_lookup_one(tempid)
        self.assertEqual(properties, node.properties)

    def test_node_update_acls(self):
        tempid = str(uuid.uuid4())
        with self.g.session_scope():
            node = self.g.node_merge(node_id=tempid, label='test')
            self.g.node_update(node, acl=["somebody"])
        with self.g.session_scope():
            node = self.g.nodes().ids([tempid]).one()
            self.assertEqual(node.acl, ["somebody"])
        with self.g.session_scope():
            self.g.node_merge(node_id=node.node_id, acl=[])
        with self.g.session_scope():
            node = self.g.nodes().ids([tempid]).one()
            self.assertEqual(node.acl, [])

    def test_node_update_properties_by_id(self, given_id=None, label=None):
        """Test updating node properties by ID

        Insert a single node, update it, verify that

        (1) The first insertion is successful
        (2) The update is successful
        (3) The transaction of the update is maintained
        (4) There is only a single version of the node
        (5) The voided node is a snapshot of the previous version.
        """

        node_id = str(uuid.uuid4()) if not given_id else given_id

        if not label:
            label = 'test'

        retries = 0 if not given_id else int(1e6)
        # Add first node
        propertiesA = {'key1': None, 'key2': 1, 'key3': timestamp(),
                       'timestamp': None, 'new_key': None}
        self.g.node_merge(node_id=node_id, properties=propertiesA,
                     label=label, max_retries=retries)
        print('-- commited A')

        # Add second node
        propertiesB = {'key1': '2', 'new_key': 'n',
                       'timestamp': timestamp()}
        self.g.node_merge(node_id=node_id, properties=propertiesB,
                     max_retries=retries)
        print('-- commited B')

        # Merge properties
        merged = deepcopy(propertiesA)
        merged.update(propertiesB)

        if not given_id:
            # Test that there is only 1 non-void node with node_id and property
            # equality
            # if this is not part of another test, check the count
            with self.g.session_scope():
                node = self.g.node_lookup_one(node_id)
                self.assertEqual(merged, node.properties)
                voided_node = self.g.node_lookup(node_id, voided=True).one()
                voided_props = sanitize(propertiesA)
                self.assertEqual(voided_props, voided_node.properties)
            self.verify_node_count(2, node_id=node_id, voided=True)

        return merged

    def test_query_by_label(self, node_id=None):
        """Test ability to query for nodes by label"""

        label = 'test'
        repeat = 10
        for i in range(repeat):
            self.g.node_merge(
                node_id=str(uuid.uuid4()), label=label)
        with self.g.session_scope():
            nodes = list(self.g.node_lookup(label=label))
        self.assertEqual(len(nodes), repeat)

    def test_node_update_properties_by_matches(self):
        """Test updating node properties by matching properties

        Insert a single node, update it, verify that

        (1) The first insertion is successful
        (2) The update is successful
        (3) The transaction of the update is maintained
        (4) There is only a single version of the node
        """

        node_id = str(uuid.uuid4())

        # Add first node
        propertiesA = {'key1': 'first', 'key2': 5}
        node = self.g.node_merge(node_id=node_id, label='test',
                            properties=propertiesA)
        merged = {k: v for k, v in node.properties.items()}

        # Add second node
        propertiesB = {'key1': 'second', 'key2': 6}
        with self.g.session_scope():
            node = self.g.node_lookup_one(property_matches=propertiesA)
        self.g.node_merge(node=node, label='test', properties=propertiesB)

        # Merge properties
        merged.update(propertiesB)

        with self.g.session_scope():
            nodes = self.g.nodes().props(propertiesB).all()
            node = self.g.node_lookup_one(property_matches=propertiesB)
            self.assertEqual(merged, node.properties)
            node = self.g.nodes().ids(node_id).one()
            self.assertEqual(merged, node.properties)

        nodes = self.verify_node_count(2, node_id=node_id, voided=True)
        self.assertEqual(merged, nodes[0].properties)
        return merged

    def test_node_update_sysan_items(self):
        """Test updating node system annotations ID
        """

        node_id = str(uuid.uuid4())

        system_annotationsA = sanitize({
            'key1': None, 'key2': 2, 'key3': timestamp()
        })
        node = self.g.node_merge(node_id=node_id, label='test',
                            system_annotations=system_annotationsA)
        test_string = 'This is a test'
        node.system_annotations['key1'] = test_string
        with self.g.session_scope() as session:
            session.merge(node)
        with self.g.session_scope():
            node = self.g.nodes().ids(node_id).one()
            self.assertTrue(node.system_annotations['key1'], test_string)

    def test_node_update_property_items(self):
        """Test updating node system annotations ID
        """

        node_id = str(uuid.uuid4())

        props = sanitize({'key1': None, 'key2': 2})
        with self.g.session_scope() as session:
            node = PolyNode(node_id, 'test', properties=props)
        test_string = 'This is a test'
        node.properties['key1'] = test_string
        with self.g.session_scope() as session:
            session.merge(node)
        with self.g.session_scope():
            node = self.g.nodes().ids(node_id).one()
            self.assertTrue(node.properties['key1'], test_string)

    def test_node_update_system_annotations_id(self, given_id=None):
        """Test updating node system annotations ID

        Insert a single node, update it, verify that

        (1) The first insertion is successful
        (2) The update is successful
        (3) The transaction of the update is maintained
        (4) There is only a single version of the node
        """

        node_id = str(uuid.uuid4()) if not given_id else given_id

        # Add first node
        system_annotationsA = sanitize({
            'key1': None, 'key2': 2, 'key3': timestamp()
        })
        self.g.node_merge(node_id=node_id, label='test',
                     system_annotations=system_annotationsA)

        # Add second node
        system_annotationsB = sanitize({
            'key1': None, 'new_key': 2, 'timestamp': timestamp()
        })
        self.g.node_merge(node_id=node_id, label='test',
                     system_annotations=system_annotationsB)

        # Merge system_annotations
        merged = deepcopy(system_annotationsA)
        merged.update(system_annotationsB)

        # if this is not part of another test, check the count
        if not given_id:
            with self.g.session_scope():
                node = self.g.node_lookup_one(node_id)
            print("merged:", sanitize(merged))
            print('node:', sanitize(node.system_annotations))
            self.assertEqual(
                sanitize(merged), sanitize(node.system_annotations))

            nodes = list(self.verify_node_count(
                2, node_id=node_id, voided=True))
            self.assertEqual(sanitize(system_annotationsA),
                             nodes[1].system_annotations)

        return merged

    def test_node_to_json(self):
        """test node serialization
        """
        node_id = str(uuid.uuid4())

        # add first node
        propertiesA = sanitize({
            'key1': None, 'key2': 1, 'key3': timestamp(),
                       'timestamp': None, 'new_key': None
        })
        system_annotationsA = sanitize({
            'key1': None, 'key2': 2, 'key3': timestamp()
        })
        self.g.node_merge(node_id=node_id, label='test', properties=propertiesA,
                     system_annotations=system_annotationsA)

        dst = self.g.node_merge(node_id=str(uuid.uuid4()), label='test')
        edge1 = self.g.edge_insert(PsqlEdge(
            src_id=node_id, dst_id=dst.node_id, label='edge1'))

        with self.g.session_scope():
            node = self.g.node_lookup_one(node_id)
            expected_json = {
                                'node_id': node_id,
                                'label': 'test',
                                'acl': [],
                                'properties': propertiesA,
                                'system_annotations': system_annotationsA,
                            }

            self.assertDictEqual(node.to_json(), expected_json)

    def test_node_from_json(self):
        """Test node creation from json 
        """
        node_id = str(uuid.uuid4())

        propertiesA = sanitize({
            'key1': None, 'key2': 1, 'key3': timestamp(),
                       'timestamp': None, 'new_key': None
        })

        system_annotationsA = sanitize({
            'key1': None, 'key2': 2, 'key3': timestamp()
        })

        node_json = {
                        'node_id': node_id,
                        'label': 'test',
                        'acl': [],
                        'properties': propertiesA,
                        'system_annotations': system_annotationsA,
                        'edges_out': [],
                        'edges_in': []
                    }

        node = Node.from_json(node_json)

        with self.g.session_scope() as s:
            s.merge(node)
            node = self.g.node_lookup_one(node_id)
            self.assertDictEqual(node.props, propertiesA)
            self.assertDictEqual(node.sysan, system_annotationsA)
            self.assertEqual(node.acl, [])
            self.assertEqual(node.node_id, node_id)

    def test_node_json_roundtrip(self):
        """test node serialization
        """
        node_id = str(uuid.uuid4())

        # add first node
        propertiesA = sanitize({
            'key1': None, 'key2': 1, 'key3': timestamp(),
                       'timestamp': None, 'new_key': None
        })
        system_annotationsA = sanitize({
            'key1': None, 'key2': 2, 'key3': timestamp()
        })
        self.g.node_merge(node_id=node_id, label='test', properties=propertiesA,
                     system_annotations=system_annotationsA)

        dst = self.g.node_merge(node_id=str(uuid.uuid4()), label='test')
        edge1 = self.g.edge_insert(PsqlEdge(
            src_id=node_id, dst_id=dst.node_id, label='edge1'))

        with self.g.session_scope():
            node = self.g.node_lookup_one(node_id)

            node_json = node.to_json()

            new_node = Node.from_json(node_json)
            self.assertDictEqual(new_node.props, node.props)
            self.assertDictEqual(new_node.sysan, node.sysan)
            self.assertEqual(new_node.node_id, node_id)


    def _insert_node(self, node):
        """Test inserting a node"""
        with self.g.session_scope() as session:
            session.add(node)

    def test_node_unique_id_constraint(self):
        """Test node constraints on unique ID

        Verify that the table constraints prevent the existance two
        non-voided nodes with the same id
        """

        tempid = str(uuid.uuid4())

        # Add first node
        propertiesA = {'key1': None, 'key2': 2, 'key3': timestamp()}
        self.g.node_merge(node_id=tempid, label='test', properties=propertiesA)

        propertiesB = {'key1': None, 'key2': 2, 'key3': timestamp()}
        with self.assertRaises(IntegrityError):
            bad_node = PolyNode(
                node_id=tempid,
                system_annotations={},
                acl=[],
                label='test',
                properties=propertiesB
            )
            self.g.node_insert(bad_node)

    def test_null_node_merge(self):
        """Test merging of a null node

        Verify that the library handles null nodes properly on merging
        """
        self.assertRaises(AssertionError, self.g.node_merge)

    def test_repeated_node_update_properties_by_id(self, given_id=None):
        """Test repeated node updating to properties by ID

        Verify that repeated updates to a single node create
        the correct number of voided transactions and a single valid
        node with the correct properties
        """

        node_id = str(uuid.uuid4()) if not given_id else given_id

        for tally in range(self.REPEAT_COUNT):
            props = self.test_node_update_properties_by_id(node_id)

        if not given_id:
            self.verify_node_count(self.REPEAT_COUNT*2, node_id=node_id,
                                   voided=True)
            with self.g.session_scope():
                node = self.g.node_lookup_one(node_id)
            self.assertEqual(props, node.properties)

    def test_repeated_node_update_system_annotations_by_id(
            self, given_id=None):
        """Test repeated node updates to system annotations by ID

        Verify that repeated updates to a single node create

        the correct number of voided transactions and a single valid
        node with the correct properties
        """

        REPEAT_COUNT = 20
        node_id = str(uuid.uuid4()) if not given_id else given_id

        for tally in range(REPEAT_COUNT):
            annotations = self.test_node_update_system_annotations_id(node_id)

        if not given_id:
            self.verify_node_count(
                REPEAT_COUNT*2, node_id=node_id, voided=True)
            with self.g.session_scope():
                node = self.g.node_lookup_one(node_id)
            self.assertEqual(
                sanitize(annotations), sanitize(node.system_annotations))

    def test_sessioned_node_update(self):
        """Test repeated update of a sessioned node

        Repeate test_repeated_node_update but passing a single session for
        all interactions to use

        """

        label = 'test'
        node_ids = [str(uuid.uuid4()) for i in range(self.REPEAT_COUNT)]
        properties = {}
        with self.g.session_scope() as session:
            for node_id in node_ids:
                properties[node_id] = {
                    'key1': node_id,
                    'key2': 2,
                    'key3': timestamp(),
                    'new_key': None,
                    'timestamp': None
                }

                self.g.node_merge(
                    node_id=node_id,
                    label='test',
                    properties=properties[node_id],
                    session=session,
                )
            nodes = list(self.g.node_lookup(label=label))

        for node in nodes:
            self.assertEqual(
                properties[node.node_id], node.properties,
            )

    @unittest.skip('not implemented')
    def test_concurrent_node_update_by_id(self):
        """Test concurrent node updating by ID

        Test that insertion of nodes is thread-safe and that retries succeed
        eventually
        """

        process_count = 2
        tempid = str(uuid.uuid4())
        processes = []

        for tally in range(process_count):
            processes.append(Process(
                target=self.test_repeated_node_update_properties_by_id,
                kwargs={'given_id': tempid})
            )

        for p in processes:
            p.start()

        for p in processes:
            p.join()

        self.verify_node_count(process_count*self.REPEAT_COUNT*2, tempid,
                               voided=True)

    def test_node_clobber(self):
        """Test that clobbering a node replaces all of its properties"""

        tempid = str(uuid.uuid4())

        propertiesA = {'key1':  None, 'key2':  2, 'key3':  timestamp()}
        self.g.node_merge(node_id=tempid, label='test',
                     properties=propertiesA)

        propertiesB = {'key1':  'second', 'key2':  0, 'key3':  timestamp(),
                       'new_key': None, 'timestamp': None}
        self.g.node_clobber(node_id=tempid, properties=propertiesB)

        with self.g.session_scope():
            node = self.g.node_lookup(node_id=tempid).one()
        self.assertEqual(propertiesB, node.properties)

    @unittest.skip('not implemented')
    def test_node_delete_system_annotation_keys(self):
        """Test the ability to remove system annotation keys from nodes"""

        tempid = str(uuid.uuid4())
        annotations = {'key1':  None, 'key2':  2, 'key3':  'test'}
        self.g.node_merge(node_id=tempid, label='test',
                     system_annotations=annotations)

        self.g.node_delete_system_annotation_keys(
            ['key2', 'key3'], node_id=tempid)

        annotations.pop('key2')
        annotations.pop('key3')

        with self.g.session_scope():
            nodes = list(self.g.node_lookup(node_id=tempid))
        self.assertEqual(len(nodes), 1, 'Expected a single node to be found, '
                         'instead found {count}'.format(count=len(nodes)))
        self.assertEqual(annotations, nodes[0].system_annotations)

    def test_node_delete(self):
        """Test node deletion"""

        tempid = str(uuid.uuid4())
        self.g.node_merge(node_id=tempid, label='test')
        self.g.node_delete(node_id=tempid)

        with self.g.session_scope():
            nodes = list(self.g.node_lookup(tempid))
        self.assertEqual(len(nodes), 0, 'Expected a no non-voided nodes '
                         'to be found, instead found {count}'.format(
                             count=len(nodes)))

    def test_query_then_node_delete(self):
        """Test querying for a node then deleting it."""
        node1 = self.g.node_merge(node_id=str(uuid.uuid4()), label='test')
        with self.g.session_scope():
            for node in self.g.node_lookup(label="test").all():
                self.g.node_delete(node=node)
        with self.g.session_scope():
            nodes = self.g.node_lookup(node1.node_id).all()
        self.assertEqual(len(nodes), 0, 'Expected a no non-voided nodes '
                         'to be found, instead found {count}'.format(
                             count=len(nodes)))

    def test_repeated_node_delete(self):
        """Test repeated node deletion correctness"""

        node_id = str(uuid.uuid4())
        for i in range(self.REPEAT_COUNT):
            self.test_node_update_properties_by_id(node_id)
            self.g.node_delete(node_id=node_id)
            with self.g.session_scope():
                self.assertIs(
                    self.g.node_lookup_one(node_id=node_id), None)

    def test_edge_insert_null_label(self):
        """Test merging of a null edge

        Verify the case where a user merges a single non-existent node
        """

        self.assertRaises(
            AttributeError,
            PsqlEdge,
            str(uuid.uuid4()), str(uuid.uuid4), None,
        )

    @unittest.skip('not implemented')
    def test_edges_have_unique_ids(self):
        """Test that generated edge ids are unique"""
        src_id = str(uuid.uuid4())
        dst_id = str(uuid.uuid4())
        self.g.node_merge(node_id=src_id, label='test')
        self.g.node_merge(node_id=dst_id, label='test')

        edge1 = self.g.edge_insert(PsqlEdge(
            src_id=src_id, dst_id=dst_id, label='edge1'))
        edge2 = self.g.edge_insert(PsqlEdge(
            src_id=src_id, dst_id=dst_id, label='edge2'))
        self.assertNotEqual(edge1.edge_id, edge2.edge_id)

    def test_edge_insert_and_lookup(self):
        """Test edge creation and lookup by dst_id, src_id, dst_id and src_id"""
        with self.g.session_scope():
            src_id = str(uuid.uuid4())
            dst_id = str(uuid.uuid4())
            self.g.node_merge(node_id=src_id, label='test')
            self.g.node_merge(node_id=dst_id, label='test')

            edge = self.g.edge_insert(PsqlEdge(
                src_id=src_id, dst_id=dst_id, label='edge1'))
            self.g.edge_update(edge, properties={'test': None})
            self.g.edge_update(edge, properties={'test': 2})

            props = edge.property_template({'test': 2})
            edge = self.g.edge_lookup_one(dst_id=dst_id)
            self.assertEqual(edge.src_id, src_id)
            self.assertEqual(edge.dst_id, dst_id)
            self.assertEqual(edge.properties, props)

            edge = self.g.edge_lookup_one(src_id=src_id)
            self.assertEqual(edge.src_id, src_id)
            self.assertEqual(edge.dst_id, dst_id)
            self.assertEqual(edge.properties, props)

            edge = self.g.edge_lookup_one(src_id=src_id, dst_id=dst_id)
            self.assertEqual(edge.src_id, src_id)
            self.assertEqual(edge.dst_id, dst_id)
            self.assertEqual(edge.properties, props)

    def test_edge_snapshot(self):
        with self.g.session_scope():
            src_id = str(uuid.uuid4())
            dst_id = str(uuid.uuid4())
            self.g.node_merge(node_id=src_id, label='test')
            self.g.node_merge(node_id=dst_id, label='test')
            edge = self.g.edge_insert(PsqlEdge(
                src_id=src_id, dst_id=dst_id, label='edge1'))
        with self.g.session_scope():
            self.g.edge_update(edge, properties={'test': 3})
            voided_edge = self.g.edges(VoidedEdge).one()
            self.assertEqual(edge.property_template(), voided_edge.properties)

    def test_edge_insert_and_lookup_properties(self):
        """Test edge property merging"""
        with self.g.session_scope():
            src_id = str(uuid.uuid4())
            dst_id = str(uuid.uuid4())
            props = {'key1': str(random.random()), 'key2': random.random()}
            self.g.node_merge(node_id=src_id, label='test')
            self.g.node_merge(node_id=dst_id, label='test')
            self.g.edge_insert(PsqlEdge(
                src_id=src_id, dst_id=dst_id, properties=props, label='edge1'))
            edge = self.g.edge_lookup_one(src_id=src_id, dst_id=dst_id)
            self.assertEqual(edge.src_id, src_id)
            self.assertEqual(edge.dst_id, dst_id)
            self.assertEqual(edge.properties, edge.property_template(props))

    def test_edge_lookup_leaves(self):
        """Test looking up the leaves on an edge

        Create a star topology, verify lookup by src_id
        and that all nodes are attached
        """

        with self.g.session_scope():
            leaf_count = 10
            src_id = str(uuid.uuid4())
            self.g.node_merge(node_id=src_id, label='test')

            dst_ids = [str(uuid.uuid4()) for i in range(leaf_count)]
            for dst_id in dst_ids:
                self.g.node_merge(node_id=dst_id, label='test')
                self.g.edge_insert(PsqlEdge(
                    src_id=src_id, dst_id=dst_id, label='edge1'))

            edge_ids = [e.dst_id for e in self.g.edge_lookup(src_id=src_id)]
            self.assertEqual(len(set(edge_ids)), leaf_count)

            for dst_id in dst_ids:
                self.assertTrue(dst_id in set(edge_ids))

    def test_edge_lookup_with_label(self):
        """
        Regression test that edge_lookup works if label is specified.
        """
        with self.g.session_scope():
            nid1 = self.g.node_merge(node_id=str(uuid.uuid4()), label='test').node_id
            nid2 = self.g.node_merge(node_id=str(uuid.uuid4()), label='test').node_id
            self.g.edge_insert(PsqlEdge(src_id=nid1, dst_id=nid2, label='edge1'))
            self.g.edge_lookup(label="edge1", src_id=nid1, dst_id=nid2).one()

    def test_edge_to_json(self):
        """Test edge serialization to json
        """
        with self.g.session_scope() as session:
            src_id = str(uuid.uuid4())
            dst_id = str(uuid.uuid4())
            src = self.g.node_merge(node_id=src_id, label='test')
            dst = self.g.node_merge(node_id=dst_id, label='test')

            edge = self.g.edge_insert(PsqlEdge(
                src_id=src_id, dst_id=dst_id, label='edge1'), session=session)

            expected_json = {
                              'src_id': src_id,
                              'dst_id': dst_id,
                              'src_label': src.label,
                              'dst_label': dst.label,
                              'label': 'edge1',
                              'acl': [],
                              'properties': edge.property_template(),
                              'system_annotations': {}
                            }
            self.assertDictEqual(edge.to_json(), expected_json)

    def test_edge_get_unique_subclass(self):
        """Test
        """
        src_id = str(uuid.uuid4())
        dst_id = str(uuid.uuid4())
        src = self.g.node_merge(node_id=src_id, label='test')
        dst = self.g.node_merge(node_id=dst_id, label='test')

        self.assertIs(Edge.get_unique_subclass('test','edge1','test'), models.Edge1)

    def test_edge_from_json(self):
        """Test edge creation from json
        """
        with self.g.session_scope() as s:
            src_id = str(uuid.uuid4())
            dst_id = str(uuid.uuid4())
            src = self.g.node_merge(node_id=src_id, label='test')
            dst = self.g.node_merge(node_id=dst_id, label='test')

            edge_json = {
                          'src_id': src_id,
                          'src_label': 'test',
                          'dst_label': 'test',
                          'dst_id': dst_id,
                          'label': 'edge1',
                          'acl': [],
                          'properties': {},
                          'system_annotations': {}
                        }

            edge = Edge.from_json(edge_json)

            self.assertEqual(edge.acl, [])
            self.assertEqual(edge.label, 'edge1')
            self.assertEqual(edge.properties, edge.property_template())
            self.assertEqual(edge.src_id, src_id)
            self.assertEqual(edge.dst_id, dst_id)

    def test_json_roundtrip(self):
        """Test edge from_json after a to_json
        """
        with self.g.session_scope():
            src_id = str(uuid.uuid4())
            dst_id = str(uuid.uuid4())
            src = self.g.node_merge(node_id=src_id, label='test')
            dst = self.g.node_merge(node_id=dst_id, label='test')

            edge = self.g.edge_insert(PsqlEdge(
                src_id=src_id, dst_id=dst_id, label='edge1'))

            edge_json = edge.to_json()

            new_edge = Edge.from_json(edge_json)

            self.assertEqual(new_edge.src_id, edge.src_id)
            self.assertEqual(new_edge.dst_id, edge.dst_id)
            self.assertDictEqual(new_edge.props, edge.props)
            self.assertDictEqual(new_edge.sysan, edge.sysan)


    def test_sessioned_path_insertion(self):
        """Test creation of a sessioned node path

        Test creation of a sample graph with pre-existing nodes
        in a single session
        """

        with self.g.session_scope():
            leaf_count = 10
            src_id = str(uuid.uuid4())
            dst_ids = [str(uuid.uuid4()) for i in range(leaf_count)]
            self.g.node_merge(node_id=src_id, label='test')

            with self.g.session_scope() as session:
                for dst_id in dst_ids:
                    self.g.node_merge(
                        node_id=dst_id, label='test', session=session)

            with self.g.session_scope() as session:
                for dst_id in dst_ids:
                    node = self.g.node_lookup_one(
                        node_id=dst_id, session=session)
                    self.g.edge_insert(
                        PsqlEdge(src_id=src_id, dst_id=node.node_id, label='edge1'),
                        session=session
                    )

            edge_ids = [e.dst_id for e in self.g.edge_lookup(
                src_id=src_id)]
            self.assertEqual(len(set(edge_ids)), leaf_count)

            for dst_id in dst_ids:
                self.assertTrue(dst_id in set(edge_ids))

    def test_path_deletion(self):
        """Test path deletion

        Test path deletion and verify deletion is cascaded to edges
        """

        with self.g.session_scope():
            leaf_count = 10
            src_id = str(uuid.uuid4())
            dst_ids = [str(uuid.uuid4()) for i in range(leaf_count)]
            self.g.node_merge(node_id=src_id, label='test')

            # Create nodes and link them to source
            for dst_id in dst_ids:
                self.g.node_merge(node_id=dst_id, label='test')
                self.g.edge_insert(PsqlEdge(
                    src_id=src_id, dst_id=dst_id, label='edge1'))

            # Verify that the edges there are correct
            for dst_id in dst_ids:
                edge = self.g.edge_lookup_one(dst_id=dst_id)
                self.assertEqual(edge.src_id, src_id)

                edges = [e.dst_id for e in self.g.edge_lookup(src_id=src_id)]
                for dst_id in dst_ids:
                    self.assertTrue(dst_id in set(edges))

            # Delete all dst nodes
            for dst_id in dst_ids:
                self.g.node_delete(node_id=dst_id)

            # Make sure that there are no hanging edges
            edges = [e.dst_id for e in self.g.edge_lookup(src_id=src_id)]
            for dst_id in dst_ids:
                self.assertTrue(dst_id not in set(edges))
            for dst_id in dst_ids:
                self.assertIs(self.g.edge_lookup_one(dst_id=dst_id), None)

    @unittest.skip('deprecated')
    def test_node_validator_error(self):
        """Test node validator error"""

        with self.g.session_scope():
            node_id = str(uuid.uuid4())
            temp = self.g.node_validator.validate
            self.g.node_validator.validate = lambda x: False
            try:
                self.assertRaises(
                    ValidationError,
                    self.g.node_merge, node_id, label='test',
                )
            except:
                self.g.node_validator.validate = temp
                raise

    @unittest.skip('deprecated')
    def test_edge_validator_error(self):
        """Test edge validator error"""

        with self.g.session_scope():
            src_id = str(uuid.uuid4())
            dst_id = str(uuid.uuid4())
            temp = self.g.edge_validator.validate
            self.g.edge_validator.validate = lambda x: False
            self.g.node_merge(src_id, label='test')
            self.g.node_merge(dst_id, label='test')

            try:
                self.assertRaises(
                    ValidationError,
                    self.g.edge_insert,
                    PsqlEdge(src_id=src_id, dst_id=dst_id, label='test'),
                )
            except:
                self.g.edge_validator.validate = temp
                raise

    def test_get_nodes(self):
        """Test node get"""

        with self.g.session_scope():
            self._clear_tables()

            ret_node_ids = []
            node_ids = [str(uuid.uuid4()) for i in range(self.REPEAT_COUNT*10)]

            for node_id in node_ids:
                self.g.node_merge(node_id, label='test')

            nodes = self.g.get_nodes()

            for node in nodes:
                self.assertTrue(node.node_id in node_ids)
                ret_node_ids.append(node.node_id)
            for node_id in node_ids:
                self.assertTrue(node_id in ret_node_ids)
            self.assertEqual(len(node_ids), len(ret_node_ids))

    def test_get_edges(self):
        """Test edge get"""

        with self.g.session_scope():
            self._clear_tables()

            count = 10
            src_ids = [str(uuid.uuid4()) for i in range(count)]
            dst_ids = [str(uuid.uuid4()) for i in range(count)]

            for src_id, dst_id in zip(src_ids, dst_ids):
                self.g.node_merge(src_id, label='test')
                self.g.node_merge(dst_id, label='test')
                self.g.edge_insert(PsqlEdge(
                    src_id=src_id,
                    dst_id=dst_id,
                    label='edge1',
                ))

            edges = self.g.get_edges()
            ret_src_ids = []
            ret_dst_ids = []
            for edge in edges:
                self.assertTrue(edge.src_id in src_ids)
                self.assertTrue(edge.dst_id in dst_ids)
                ret_src_ids.append(edge.src_id)
                ret_dst_ids.append(edge.dst_id)
            for src_id in src_ids:
                self.assertTrue(src_id in ret_src_ids)
            for dst_id in dst_ids:
                self.assertTrue(dst_id in ret_dst_ids)

    def _create_subtree(self, parent_id, level=0):
        with self.g.session_scope():
            for i in range(5):
                node_id = str(uuid.uuid4())
                self.g.node_merge(
                    node_id=node_id, label='test'.format(level))
                self.g.edge_insert(PsqlEdge(
                    src_id=parent_id, dst_id=node_id, label='edge1'
                ))
                if level < 2:
                    self._create_subtree(node_id, level+1)

    def _walk_tree(self, node, level=0):
        with self.g.session_scope():
            for edge in node.edges_out:
                print('+--'*level + '>', edge.dst)
                self._walk_tree(edge.dst, level+1)

    def test_tree_walk(self):
        with self.g.session_scope():
            node_id = str(uuid.uuid4())
            self.g.node_merge(node_id=node_id, label='test')
            self._create_subtree(node_id)
            with self.g.session_scope() as session:
                node = self.g.node_lookup_one(node_id, session=session)
                self._walk_tree(node)

    def test_edge_multiplicity(self):
        with self.g.session_scope() as s:
            src_id = str(uuid.uuid4())
            dst_id = str(uuid.uuid4())
            foo_id = str(uuid.uuid4())
            self.g.node_merge(node_id=src_id, label='test')
            self.g.node_merge(node_id=dst_id, label='test')
            self.g.node_merge(node_id=foo_id, label='foo')
            self.g.edge_insert(PsqlEdge(
                src_id=src_id, dst_id=dst_id, label='edge1'))
            self.g.edge_insert(models.Edge2(src_id, foo_id))
            s.commit()
            self.assertEqual(len(list(self.g.edge_lookup(
                src_id=src_id, dst_id=dst_id))), 1)
            self.assertEqual(len(list(self.g.edge_lookup(
                src_id=src_id, dst_id=foo_id))), 1)
            self.assertRaises(
                Exception,
                self.g.edge_insert,
                models.Edge1(src_id=src_id, dst_id=dst_id)
            )

    def test_simple_automatic_session(self):
        idA = str(uuid.uuid4())
        with self.g.session_scope():
            self.g.node_insert(PsqlNode(idA, 'test'))
        with self.g.session_scope():
            self.g.node_lookup(idA).one()

    def test_rollback_automatic_session(self):
        """test_rollback_automatic_session

        Make sure that within a session scope, an error causes the
        entire scope to be rolled back even without an explicit
        session being passed

        """
        nid = str(uuid.uuid4())
        with self.assertRaises(IntegrityError):
            with self.g.session_scope():
                self.g.node_insert(PsqlNode(nid, 'test'))
                self.g.node_insert(PsqlNode(nid, 'test'))
        with self.g.session_scope():
            self.assertEqual(len(list(self.g.node_lookup(nid).all())), 0)

    def test_commit_automatic_session(self):
        """test_commit_automatic_session

        Make sure that when not wrapped in a session scope the
        successful commit of a conflicting node does not rollback
        previously committed nodes. (i.e. the statements don't inherit
        the same session)

        """
        nid = str(uuid.uuid4())
        self.g.node_insert(PsqlNode(nid, 'test'))
        self.assertRaises(
            IntegrityError,
            self.g.node_insert,
            PsqlNode(nid, 'test'))
        with self.g.session_scope():
            self.assertEqual(self.g.node_lookup(nid).one().label, 'test')
        self.assertFalse(self.g.has_session())

    def test_automatic_nested_session(self):
        """test_automatic_nested_session

        Make sure that given a call to explicitly nest session scopes,
        the nested session commits first

        """
        nid = str(uuid.uuid4())
        with self.assertRaises(IntegrityError):
            with self.g.session_scope():
                self.g.node_insert(PsqlNode(nid, 'test'))
                with self.g.session_scope(can_inherit=False):
                    self.g.node_insert(PsqlNode(nid, 'test'))
        with self.g.session_scope():
            self.assertEqual(
                self.g.node_lookup(nid).one().label, 'test')
        self.assertFalse(self.g.has_session())

    def test_automatic_nested_session2(self):
        """test_automatic_nested_session2

        Make sure that given a call to explicitly nest session scopes,
        failure of the nested session scope does not affect the parent
        scope.

        """
        id1 = str(uuid.uuid4())
        id2 = str(uuid.uuid4())
        self.g.node_insert(PsqlNode(id1, 'foo'))
        with self.g.session_scope():
            self.g.node_insert(PsqlNode(id2, 'test'))
            with self.assertRaises(IntegrityError):
                with self.g.session_scope(can_inherit=False):
                    self.g.node_insert(PsqlNode(id1, 'foo'))
        with self.g.session_scope():
            self.assertEqual(self.g.node_lookup(id2).one().label, 'test')
        self.assertFalse(self.g.has_session())

    def test_automatic_nested_session3(self):
        """test_automatic_nested_session3

        Also, verify that two statements in a nested session_scope
        inherit the same session (i.e. the session stack is working
        properly).

        """
        id1, id2, id3 = str(uuid.uuid4()), str(uuid.uuid4()), str(uuid.uuid4())
        self.g.node_insert(PsqlNode(id1, 'foo'))
        with self.g.session_scope():
            self.g.node_insert(PsqlNode(id2, 'test'))
            with self.assertRaises(IntegrityError):
                with self.g.session_scope(can_inherit=False):
                    self.g.node_insert(PsqlNode(id1, 'foo'))
                    self.g.node_insert(PsqlNode(id3, 'foo'))
        with self.g.session_scope():
            self.assertEqual(self.g.node_lookup(id2).one().label, 'test')
            self.assertEqual(self.g.node_lookup(id3).count(), 0)
        self.assertFalse(self.g.has_session())

    def test_automatic_nested_session_inherit_valid(self):
        """test_automatic_nested_session_inherit_valid

        Verify that implicitly nested session scopes correctly inherit
        the parent session for valid node insertion

        """
        id1, id2 = str(uuid.uuid4()), str(uuid.uuid4())
        with self.g.session_scope():
            self.g.node_insert(PsqlNode(id1, 'test'))
            with self.g.session_scope():
                    self.g.node_insert(PsqlNode(id2, 'foo'))
            self.assertEqual(
                self.g.node_lookup(id1).one().label, 'test')
            self.assertEqual(
                self.g.node_lookup(id2).one().label, 'foo')
        self.assertFalse(self.g.has_session())

    def test_automatic_nested_session_inherit_invalid(self):
        """test_automatic_nested_session_inherit_invalid

        Verify that implicitly nested session scopes correctly inherit
        the parent session.

        """
        id1, id2 = str(uuid.uuid4()), str(uuid.uuid4())
        with self.g.session_scope() as outer:
            self.g.node_insert(PsqlNode(id1, 'test'))
            with self.g.session_scope() as inner:
                self.assertEqual(inner, outer)
                self.g.node_insert(PsqlNode(id2, 'foo'))
                inner.rollback()
        with self.g.session_scope():
            self.assertEqual(self.g.node_lookup(id1).count(), 0)
            self.assertEqual(self.g.node_lookup(id2).count(), 0)
        self.assertFalse(self.g.has_session())

    def test_explicit_to_inherit_nested_session(self):
        """test_explicit_to_inherit_nested_session

        Verify that the children of an explicitly passed session scope
        inherit the explicit session and commit all updates.

        """
        id1, id2, id3 = str(uuid.uuid4()), str(uuid.uuid4()), str(uuid.uuid4())
        outer = self.g._new_session()  # don't do this
        with self.g.session_scope(outer):
            self.g.node_insert(PsqlNode(id1, 'test'))
            with self.g.session_scope() as inner:
                self.assertEqual(inner, outer)
                self.g.node_insert(PsqlNode(id2, 'foo'))
                with self.g.session_scope() as third:
                    self.assertEqual(third, outer)
                    self.g.node_insert(PsqlNode(id3, 'foo'))
        with self.g.session_scope():
            self.assertEqual(self.g.node_lookup(id2).count(), 0)
        outer.commit()
        with self.g.session_scope():
            self.assertEqual(self.g.node_lookup(id1).count(), 1)
            self.assertEqual(self.g.node_lookup(id2).count(), 1)
            self.assertEqual(self.g.node_lookup(id3).count(), 1)
        self.assertFalse(self.g.has_session())

    def test_explicit_to_inherit_nested_session_rollback(self):
        """test_explicit_to_inherit_nested_session_rollback

        Verify that the children of an explicitly passed session scope
        inherit the explicit session and rolls back all levels.

        """
        id1, id2, id3 = str(uuid.uuid4()), str(uuid.uuid4()), str(uuid.uuid4())
        outer = self.g._new_session()  # don't do this
        with self.g.session_scope(outer):
            self.g.node_insert(PsqlNode(id1, 'test'))
            with self.g.session_scope() as inner:
                self.assertEqual(inner, outer)
                self.g.node_insert(PsqlNode(id2, 'foo'))
                with self.g.session_scope() as third:
                    self.assertEqual(third, outer)
                    self.g.node_insert(PsqlNode(id3, 'foo'))
                    third.rollback()
        with self.g.session_scope():
            self.assertEqual(self.g.node_lookup(id1).count(), 0)
            self.assertEqual(self.g.node_lookup(id2).count(), 0)
            self.assertEqual(self.g.node_lookup(id3).count(), 0)
        self.assertFalse(self.g.has_session())

    def test_mixed_session_inheritance(self):
        """test_mixed_session_inheritance

        Verify that an explicit session passed to a middle level in a
        tripple nested session_scope is independent from the outer and
        inner levels.

        """
        id1, id2, id3 = str(uuid.uuid4()), str(uuid.uuid4()), str(uuid.uuid4())
        external = self.g._new_session()
        with self.g.session_scope() as outer:
            self.g.node_insert(PsqlNode(id1, 'foo'))
            with self.g.session_scope(external) as inner:
                self.assertEqual(inner, external)
                self.assertNotEqual(inner, outer)
                self.g.node_insert(PsqlNode(id2, 'test'))
                with self.g.session_scope(outer) as third:
                    self.assertEqual(third, outer)
                    self.g.node_insert(PsqlNode(id3, 'foo'))
                    third.rollback()
        with self.g.session_scope():
            self.assertEqual(self.g.node_lookup(id2).count(), 0)
        external.commit()
        with self.g.session_scope():
            self.assertEqual(self.g.node_lookup(id1).count(), 0)
            self.assertEqual(self.g.node_lookup(id2).count(), 1)
            self.assertEqual(self.g.node_lookup(id3).count(), 0)
        self.assertFalse(self.g.has_session())

    def test_explicit_session(self):
        """test_explicit_session

        Verify that passing a session explicitly functions as expected

        """
        id1, id2 = str(uuid.uuid4()), str(uuid.uuid4())
        with self.g.session_scope() as session:
            self.g.node_insert(PsqlNode(id1, 'foo'))
            self.g.node_insert(PsqlNode(id2, 'foo'), session)
            session.rollback()
        with self.g.session_scope():
            self.assertEqual(self.g.node_lookup(id2).count(), 0)
            self.assertEqual(self.g.node_lookup(id1).count(), 0)
        self.assertFalse(self.g.has_session())

    def test_library_functions_use_session_implicitly(self):
        """Test that library functions use the session they're scoped in

        """
        id1 = str(uuid.uuid4())
        with self.g.session_scope():
            self.g.node_insert(PsqlNode(id1, 'test'))
            self.g.node_lookup(node_id=id1).one()


def no_allowed_2_please(edge):
    if not isinstance(edge.src, models.Foo):
        return True

    node = edge.src
    if node.baz == 'allowed_2':
        return False

    return True


class TestPsqlGraphTraversal(PsqlgraphBaseTest):

    def setUp(self):
        """
        Setting up a subgraph that we can later traverse.
        NOTE: Edge directions are as follows: Test->Test->Foo->FooBar and
        Test->FooBar, i.e. Foo/Test will be in FooBar's edges_in, Test will be
        in Foo's edges_in and Test will be in Test's edges_in

        Edges look like this:
        root_node <- foo1
        root_node <- foo2
        root_node <- foo3
        root_node <- test1
        foo1 <- test1
        foo1 <- test2
        foo2 <- test3
        test1 <- test4
        test2 <- test5

        """
        super(TestPsqlGraphTraversal, self).setUp()

<<<<<<< HEAD
        with self.g.session_scope() as session:
            root_node = models.FooBar(node_id=str(uuid.uuid4()), bar='root')

            foo1 = models.Foo(node_id=str(uuid.uuid4()), bar='foo1', baz='allowed_2')
            foo2 = models.Foo(node_id=str(uuid.uuid4()), bar='foo2', baz='allowed_1')
            foo3 = models.Foo(node_id=str(uuid.uuid4()), bar='foo3', baz='allowed_1')

            test1 = models.Test(node_id=str(uuid.uuid4()), key1='test1')
            test2 = models.Test(node_id=str(uuid.uuid4()), key1='test2')
            test3 = models.Test(node_id=str(uuid.uuid4()), key1='test3')
            test4 = models.Test(node_id=str(uuid.uuid4()), key1='test4')
            test5 = models.Test(node_id=str(uuid.uuid4()), key1='test5')
=======
        with g.session_scope() as session:
            root_node = FooBar(node_id="root", bar='root')

            foo1 = Foo(node_id="foo1", bar='foo1', baz='allowed_2')
            foo2 = Foo(node_id="foo2", bar='foo2', baz='allowed_1')
            foo3 = Foo(node_id="foo3", bar='foo3', baz='allowed_1')

            test1 = Test(node_id="", key1='test1')
            test2 = Test(node_id="test2", key1='test2')
            test3 = Test(node_id="test3", key1='test3')
            test4 = Test(node_id=str(uuid.uuid4()), key1='test4')
            test5 = Test(node_id="test5", key1='test5')
>>>>>>> 75425913

            root_node.tests.append(test1)

            for foo in [foo1, foo2, foo3]:
                root_node.foos.append(foo)

            for test in [test1, test2]:
                foo1.tests.append(test)

            test1.sub_tests.append(test4)

            foo2.tests.append(test3)

            test2.sub_tests.append(test5)

            session.add(root_node)

        # These nodes should have the sysan_flag set, when predicate active
        self.sysan_flag_nodes = [root_node, foo2, foo3, test1, test3, test4]
        # These nodes shouldn't have sysan_flag set, when predicate active
        self.not_sysan_flag_nodes = [foo1, test2, test5]
        # These are expected nodes for a given depth
        self.depths_results = {
            0: [root_node],
            1: [root_node, foo1, foo2, foo3, test1],
            2: [root_node, foo1, foo2, foo3, test1, test2, test3, test4],
            3: [root_node, foo1, foo2, foo3, test1, test2, test3, test4, test5]
        }

    def tearDown(self):
        print("tear down in progress")
        super(TestPsqlGraphTraversal, self).tearDown()


    def test_default_traversal(self):
        """
        Default traversal should return all nodes
        """
        with self.g.session_scope():
            root = self.g.nodes(models.FooBar).first()
            traversal = {n.node_id for n in root.bfs_children()}

            nodes_all_set = {n.node_id for n in self.g.nodes().all()}

        self.assertEqual(traversal, nodes_all_set)

    def test_traversal_with_predicate(self):
        """
        Traversal with predicate should return only self.sysan_flag_nodes
        """
        with self.g.session_scope():
            root = self.g.nodes(models.FooBar).first()

            gen = root.bfs_children(edge_predicate=no_allowed_2_please)
            traversal = {n.node_id for n in gen}

        expected_ids = {n.node_id for n in self.sysan_flag_nodes}
        self.assertEqual(expected_ids, traversal)

    @parameterized.expand([
        ('zero', 0),
        ('one', 1),
        ('two', 2),
        ('three', 3),
    ])
    def test_traversal_with_max_depth(self, _, depth):
        """
        Traversal should return only self.depths_results[depth] nodes
        """
        with self.g.session_scope():
            root = self.g.nodes(models.FooBar).first()

            gen = root.bfs_children(max_depth=depth)
            traversal = [n for n in gen]

        expected_ids = {n.node_id for n in self.depths_results[depth]}
        traversal_ids = {n.node_id for n in traversal}
        # make sure that traversal size is as expected
        self.assertEqual(len(self.depths_results[depth]), len(traversal))
        # make sure the results of the traversal are as expected
        self.assertEqual(expected_ids, traversal_ids)

    def test_directed_traversal(self):
        """ Tests walking towards the root node from a leaf """
        with g.session_scope():
            leaf = g.nodes().props(key1="test5").first()
            expected = ['test5', 'test2', 'foo1', 'root']
            actual = [node.node_id for node in leaf.traverse(edge_pointer="out")]
            self.assertListEqual(expected, actual)

            leaf = g.nodes().props(key1="test3").first()
            expected = ['test3', 'foo2', 'root']
            actual = [node.node_id for node in leaf.traverse(edge_pointer="out")]
            self.assertListEqual(expected, actual)


if __name__ == '__main__':

    def run_test(test):
        suite = unittest.TestLoader().loadTestsFromTestCase(test)
        unittest.TextTestRunner(verbosity=2).run(suite)

    run_test(TestPsqlGraphDriver)

    run_test(TestPsqlGraphTraversal)<|MERGE_RESOLUTION|>--- conflicted
+++ resolved
@@ -1328,33 +1328,18 @@
         """
         super(TestPsqlGraphTraversal, self).setUp()
 
-<<<<<<< HEAD
         with self.g.session_scope() as session:
-            root_node = models.FooBar(node_id=str(uuid.uuid4()), bar='root')
-
-            foo1 = models.Foo(node_id=str(uuid.uuid4()), bar='foo1', baz='allowed_2')
-            foo2 = models.Foo(node_id=str(uuid.uuid4()), bar='foo2', baz='allowed_1')
-            foo3 = models.Foo(node_id=str(uuid.uuid4()), bar='foo3', baz='allowed_1')
-
-            test1 = models.Test(node_id=str(uuid.uuid4()), key1='test1')
-            test2 = models.Test(node_id=str(uuid.uuid4()), key1='test2')
-            test3 = models.Test(node_id=str(uuid.uuid4()), key1='test3')
+            root_node = models.FooBar(node_id="root", bar='root')
+
+            foo1 = models.Foo(node_id="foo1", bar='foo1', baz='allowed_2')
+            foo2 = models.Foo(node_id="foo2", bar='foo2', baz='allowed_1')
+            foo3 = models.Foo(node_id="foo3", bar='foo3', baz='allowed_1')
+
+            test1 = models.Test(node_id="", key1='test1')
+            test2 = models.Test(node_id="test2", key1='test2')
+            test3 = models.Test(node_id="test3", key1='test3')
             test4 = models.Test(node_id=str(uuid.uuid4()), key1='test4')
-            test5 = models.Test(node_id=str(uuid.uuid4()), key1='test5')
-=======
-        with g.session_scope() as session:
-            root_node = FooBar(node_id="root", bar='root')
-
-            foo1 = Foo(node_id="foo1", bar='foo1', baz='allowed_2')
-            foo2 = Foo(node_id="foo2", bar='foo2', baz='allowed_1')
-            foo3 = Foo(node_id="foo3", bar='foo3', baz='allowed_1')
-
-            test1 = Test(node_id="", key1='test1')
-            test2 = Test(node_id="test2", key1='test2')
-            test3 = Test(node_id="test3", key1='test3')
-            test4 = Test(node_id=str(uuid.uuid4()), key1='test4')
-            test5 = Test(node_id="test5", key1='test5')
->>>>>>> 75425913
+            test5 = models.Test(node_id="test5", key1='test5')
 
             root_node.tests.append(test1)
 
@@ -1439,13 +1424,13 @@
 
     def test_directed_traversal(self):
         """ Tests walking towards the root node from a leaf """
-        with g.session_scope():
-            leaf = g.nodes().props(key1="test5").first()
+        with self.g.session_scope():
+            leaf = self.g.nodes().props(key1="test5").first()
             expected = ['test5', 'test2', 'foo1', 'root']
             actual = [node.node_id for node in leaf.traverse(edge_pointer="out")]
             self.assertListEqual(expected, actual)
 
-            leaf = g.nodes().props(key1="test3").first()
+            leaf = self.g.nodes().props(key1="test3").first()
             expected = ['test3', 'foo2', 'root']
             actual = [node.node_id for node in leaf.traverse(edge_pointer="out")]
             self.assertListEqual(expected, actual)
