import uuid
import unittest
import logging
import psqlgraph
from psqlgraph import PsqlGraphDriver, sanitizer
from psqlgraph.sanitizer import sanitize as sanitize
from multiprocessing import Process
import random
from sqlalchemy.exc import IntegrityError
from psqlgraph.exc import ValidationError

from datetime import datetime


host = 'localhost'
user = 'test'
password = 'test'
database = 'automated_test'


logging.basicConfig(level=logging.INFO)


class TestPsqlGraphDriver(unittest.TestCase):

    def setUp(self):
        self.logger = logging.getLogger(__name__)
        self.driver = PsqlGraphDriver(host, user, password, database)
        self.REPEAT_COUNT = 200

    def _clear_tables(self):
        conn = self.driver.engine.connect()
        conn.execute('commit')
        conn.execute('delete from edges')
        conn.execute('delete from nodes')
        conn.close()

    def test_sanitize_int(self):
        """Test sanitization of castable integer type"""
        self.assertEqual(sanitizer.cast(5), 5)

    def test_sanitize_bool(self):
        """Test sanitization of castable integer type"""
        self.assertEqual(sanitizer.cast(True), True)

    def test_sanitize_str(self):
        """Test sanitization of castable string type"""
        self.assertEqual(sanitizer.cast('test'), 'test')

    def test_sanitize_dict(self):
        """Test sanitization of castable dictionary type"""
        test = {'first': 1, 'second': 2, 'third': 'This is a test'}
        self.assertRaises(psqlgraph.ProgrammingError,
                          sanitizer.cast, test)

    def test_sanitize_other(self):
        """Test sanitization of select non-standard types"""
        A = psqlgraph.QueryError
        self.assertRaises(psqlgraph.ProgrammingError,
                          sanitizer.cast, A)
        B = logging
        self.assertRaises(psqlgraph.ProgrammingError,
                          sanitizer.cast, B)

    def test_sanitize(self):
        """ Test sanitization of select non-standard types"""
        self.assertEqual(sanitize({
            'key1': 'First', 'key2': 25, 'key3': 1.2, 'key4': None
        }), {
            'key1': 'First', 'key2': 25, 'key3': 1.2, 'key4': None
        })

    def test_node_null_label_merge(self):
        """Test merging of a non-existent node

        Verify the case where a user merges a single non-existent node
        """

        self.assertRaises(
            IntegrityError,
            self.driver.node_merge,
            node_id=str(uuid.uuid4())
        )

    def test_node_null_query_one(self):
        """Test querying of a single non-existent node

        Verify the case where a user queries for a single non-existent node
        """

        node = self.driver.node_lookup_one(str(uuid.uuid4()))
        self.assertTrue(node is None)

    def test_node_null_query(self):
        """Test querying for any non-existent nodes

        Verify the case where a user queries for any non-existent nodes
        """

        node = list(self.driver.node_lookup(str(uuid.uuid4())))
        self.assertEqual(node, [])
        node = self.driver.node_lookup_one(str(uuid.uuid4()))
        self.assertTrue(node is None)

    def verify_node_count(self, count, node_id=None, matches=None,
                          voided=False):
        """Test querying for the count on a non-existent node

        Verify the case where a user queries a count for non-existent nodes
        """
        nodes = list(self.driver.node_lookup(
            node_id=node_id,
            property_matches=matches,
            voided=False
        ))
        if voided:
            voided_nodes = list(self.driver.node_lookup(
                node_id=node_id,
                property_matches=matches,
                voided=True
            ))
            nodes = list(nodes) + list(voided_nodes)
        length = len(nodes)
        self.assertEqual(length, count, 'Expected a {n} nodes to '
                         'be found, instead found {count}'.format(
                             n=count, count=length))
        return nodes

    def test_node_merge_and_lookup(self):
        """Test node merge and lookup

        Insert a single node and query, compare that the result of the
        query is correct
        """
        tempid = str(uuid.uuid4())
        properties = {'key1': None, 'key2': 2, 'key3': datetime.now()}
        self.driver.node_merge(node_id=tempid, label='test',
                               properties=properties)

        node = self.driver.node_lookup_one(tempid)
        self.assertEqual(sanitize(properties), node.properties)

    def test_node_update_properties_by_id(self, given_id=None, label=None):
        """Test updating node properties by ID

        Insert a single node, update it, verify that

        (1) The first insertion is successful
        (2) The update is successful
        (3) The transaction of the update is maintained
        (4) There is only a single version of the node
        """

        node_id = str(uuid.uuid4()) if not given_id else given_id

        if not label:
            label = 'test'

        retries = 0 if not given_id else int(1e6)
        # Add first node
        propertiesA = {'key1': None, 'key2': 1, 'key3': datetime.now()}
        self.driver.node_merge(node_id=node_id, properties=propertiesA,
                               label=label, max_retries=retries)

        # Add second node
        propertiesB = {'key1': 2, 'new_key': 'n', 'timestamp': datetime.now()}
        self.driver.node_merge(node_id=node_id, properties=propertiesB,
                               max_retries=retries)

        # Merge properties
        for key, val in propertiesB.iteritems():
            propertiesA[key] = val

        if not given_id:
            # Test that there is only 1 non-void node with node_id and property
            # equality
            # if this is not part of another test, check the count
            node = self.driver.node_lookup_one(node_id)
            self.assertEqual(sanitize(propertiesA),
                             node.properties)

            self.verify_node_count(2, node_id=node_id, voided=True)

        return propertiesA

    def test_query_by_label(self, node_id=None):
        """Test ability to query for nodes by label"""

        label = 'test_' + str(random.random())
        for i in range(self.REPEAT_COUNT):
            self.driver.node_merge(
                node_id=str(uuid.uuid4()), label=label)
        nodes = list(self.driver.node_lookup(label=label))
        self.assertEqual(len(nodes), self.REPEAT_COUNT)

    def test_node_update_properties_by_matches(self):
        """Test updating node properties by matching properties

        Insert a single node, update it, verify that

        (1) The first insertion is successful
        (2) The update is successful
        (3) The transaction of the update is maintained
        (4) There is only a single version of the node
        """

        node_id = str(uuid.uuid4())

        a = random.random()
        b = random.random()

        # Add first node
        propertiesA = {'key1': a, 'key2': str(a), 'key3': 12345}
        self.driver.node_merge(node_id=node_id, label='test',
                               properties=propertiesA)

        # Add second node
        propertiesB = {'key1': b, 'key4': str(b)}
        node = self.driver.node_lookup_one(property_matches=propertiesA)
        self.driver.node_merge(node=node, label='test',
                               properties=propertiesB)

        # Merge properties
        for key, val in propertiesB.iteritems():
            propertiesA[key] = val

        node = self.driver.node_lookup_one(property_matches=propertiesB)
        self.assertEqual(propertiesA, node.properties)

        node = self.driver.node_lookup_one(node_id=node_id)
        self.assertEqual(propertiesA, node.properties)

        nodes = self.verify_node_count(2, node_id=node_id, voided=True)
        self.assertEqual(propertiesA, nodes[1].properties)

        return propertiesA

    def test_node_update_system_annotations_id(self, given_id=None):
        """Test updating node system annotations ID

        Insert a single node, update it, verify that

        (1) The first insertion is successful
        (2) The update is successful
        (3) The transaction of the update is maintained
        (4) There is only a single version of the node
        """

        node_id = str(uuid.uuid4()) if not given_id else given_id

        # Add first node
        system_annotationsA = {
            'key1': None, 'key2': 2, 'key3': datetime.now()
        }
        self.driver.node_merge(node_id=node_id, label='test',
                               system_annotations=system_annotationsA)

        # Add second node
        system_annotationsB = {
            'key1': None, 'new_key': 2, 'timestamp': datetime.now()
        }
        self.driver.node_merge(node_id=node_id, label='test',
                               system_annotations=system_annotationsB)

        # Merge system_annotations
        for key, val in system_annotationsB.iteritems():
            system_annotationsA[key] = val

        # if this is not part of another test, check the count
        if not given_id:
            # Test that there is only 1 non-void node with node_id and property
            # equality
            node = self.driver.node_lookup_one(node_id)
            self.assertEqual(sanitize(system_annotationsA),
                             node.system_annotations)

            nodes = list(self.verify_node_count(
                2, node_id=node_id, voided=True))
            self.assertEqual(sanitize(system_annotationsA),
                             nodes[0].system_annotations)

        return system_annotationsA

    def _insert_node(self, node):
<<<<<<< HEAD
#        """Test inserting a node"""
        with psqlgraph.session_scope(self.driver.engine) as session:
=======
        """Test inserting a node"""
        with self.driver.session_scope() as session:
>>>>>>> a3ccc736
            session.add(node)

    def test_node_unique_id_constraint(self):
        """Test node constraints on unique ID

        Verify that the table constraints prevent the existance two
        non-voided nodes with the same id
        """

        tempid = str(uuid.uuid4())

        # Add first node
        propertiesA = {'key1': None, 'key2': 2, 'key3': datetime.now()}
        self.driver.node_merge(node_id=tempid, label='test',
                               properties=propertiesA)

        propertiesB = {'key1': None, 'key2': 2, 'key3': datetime.now()}
        bad_node = psqlgraph.PsqlNode(
            node_id=tempid,
            system_annotations={},
            acl=[],
            label=None,
            properties=propertiesB
        )

        self.assertRaises(IntegrityError, self._insert_node, bad_node)

    def test_null_node_void(self):
        """Test voiding of a null node

        Verify that the library handles null nodes properly on voiding
        """

        self.assertRaises(
            psqlgraph.ProgrammingError,
            self.driver._node_void,
            None
        )

    def test_null_node_merge(self):
        """Test merging of a null node

        Verify that the library handles null nodes properly on merging
        """
        self.assertRaises(psqlgraph.QueryError, self.driver.node_merge)

    def test_repeated_node_update_properties_by_id(self, given_id=None):
        """Test repeated node updating to properties by ID

        Verify that repeated updates to a single node create
        the correct number of voided transactions and a single valid
        node with the correct properties
        """

        node_id = str(uuid.uuid4()) if not given_id else given_id

        for tally in range(self.REPEAT_COUNT):
            props = self.test_node_update_properties_by_id(node_id)

        if not given_id:
            self.verify_node_count(self.REPEAT_COUNT*2, node_id=node_id,
                                   voided=True)
            node = self.driver.node_lookup_one(node_id)
            self.assertEqual(sanitize(props), node.properties)

    def test_repeated_node_update_system_annotations_by_id(self,
                                                           given_id=None):
        """Test repeated node updates to system annotations by ID

        Verify that repeated updates to a single node create

        the correct number of voided transactions and a single valid
        node with the correct properties
        """

        REPEAT_COUNT = 200
        node_id = str(uuid.uuid4()) if not given_id else given_id

        for tally in range(REPEAT_COUNT):
            annotations = self.test_node_update_system_annotations_id(node_id)

        if not given_id:
            self.verify_node_count(REPEAT_COUNT*2, node_id=node_id,
                                   voided=True)
            node = self.driver.node_lookup_one(node_id)
            self.assertEqual(sanitize(annotations), node.system_annotations)

    def test_sessioned_node_update(self):
        """Test repeated update of a sessioned node

        Repeate test_repeated_node_update but passing a single session for
        all interactions to use

        """

        label = str(uuid.uuid4())
        node_ids = [str(uuid.uuid4()) for i in range(self.REPEAT_COUNT)]
        properties = {}
        with self.driver.session_scope() as session:
            for node_id in node_ids:
                properties[node_id] = {
                    'key1': node_id,
                    'key2': 2,
                    'key3': str(datetime.now()),
                    'rand':  random.random()
                }

                self.driver.node_merge(
                    node_id=node_id,
                    label='test',
                    properties=properties[node_id],
                    session=session,
                )

        nodes = list(self.driver.node_lookup(label=label))
        for node in nodes:
            self.assertEqual(
                sanitize(properties[node.node_id]), node.properties,
                'Node properties do not match expected properties'
            )

    def test_concurrent_node_update_by_id(self):
        """Test concurrent node updating by ID

        Test that insertion of nodes is thread-safe and that retries succeed
        eventually
        """

        process_count = 3
        tempid = str(uuid.uuid4())
        processes = []

        for tally in range(process_count):
            processes.append(Process(
                target=self.test_repeated_node_update_properties_by_id,
                kwargs={'given_id': tempid})
            )

        for p in processes:
            p.start()

        for p in processes:
            p.join()

        self.verify_node_count(process_count*self.REPEAT_COUNT*2, tempid,
                               voided=True)

    def test_node_clobber(self):
        """Test that clobbering a node replaces all of its properties"""

        tempid = str(uuid.uuid4())

        propertiesA = {'key1':  None, 'key2':  3, 'key3':  'test'}

        {'key1':  None, 'key2':  2, 'key3':  datetime.now()}
        self.driver.node_merge(node_id=tempid, label='test',
                               properties=propertiesA)

        propertiesB = {'key1':  True, 'key2':  0, 'key3':  'test'}
        self.driver.node_clobber(node_id=tempid, properties=propertiesB,
                                 label='test')

        propertiesB = sanitizer.sanitize(propertiesB)
        nodes = list(self.driver.node_lookup(node_id=tempid))
        self.assertEqual(len(nodes), 1,
                         'Expected a single node to be found, instead found '
                         '{count}'.format(count=len(nodes)))
        self.assertEqual(propertiesB, nodes[0].properties,
                         'Node properties do not match expected properties')

    def test_node_delete_property_keys(self):
        """Test the ability to remove property keys from nodes"""

        tempid = str(uuid.uuid4())
        properties = {'key1':  None, 'key2':  2, 'key3':  'test'}
        self.driver.node_merge(node_id=tempid, label='test',
                               properties=properties)

        self.driver.node_delete_property_keys(['key2', 'key3'], node_id=tempid)
        properties.pop('key2')
        properties.pop('key3')

        nodes = self.driver.node_lookup_one(node_id=tempid)
        self.assertEqual(properties, nodes.properties)

    def test_node_delete_system_annotation_keys(self):
        """Test the ability to remove system annotation keys from nodes"""

        tempid = str(uuid.uuid4())
        annotations = {'key1':  None, 'key2':  2, 'key3':  'test'}
        self.driver.node_merge(node_id=tempid, label='test',
                               system_annotations=annotations)

        self.driver.node_delete_system_annotation_keys(
            ['key2', 'key3'], node_id=tempid)

        annotations.pop('key2')
        annotations.pop('key3')

        nodes = list(self.driver.node_lookup(node_id=tempid))
        self.assertEqual(len(nodes), 1, 'Expected a single node to be found, '
                         'instead found {count}'.format(count=len(nodes)))
        self.assertEqual(annotations, nodes[0].system_annotations)

    def test_node_delete(self):
        """Test node deletion"""

        tempid = str(uuid.uuid4())
        self.driver.node_merge(node_id=tempid, label='test')
        self.driver.node_delete(node_id=tempid)

        nodes = list(self.driver.node_lookup(tempid))
        self.assertEqual(len(nodes), 0, 'Expected a no non-voided nodes '
                         'to be found, instead found {count}'.format(
                             count=len(nodes)))

    def test_repeated_node_delete(self):
        """Test repeated node deletion correctness"""

        node_id = str(uuid.uuid4())
        for i in range(self.REPEAT_COUNT):
            self.test_node_update_properties_by_id(node_id)
            self.driver.node_delete(node_id=node_id)
            self.assertIs(self.driver.node_lookup_one(node_id=node_id), None)

    def test_edge_null_label_merge(self):
        """Test merging of a null edge

        Verify the case where a user merges a single non-existent node
        """

        self.assertRaises(
            IntegrityError,
            self.driver.edge_merge,
            src_id=str(uuid.uuid4()),
            dst_id=str(uuid.uuid4()),
        )

    def test_edge_merge_and_lookup(self):
        """Test edge creation and lookup by dst_id, src_id, dst_id and src_id"""

        src_id = str(uuid.uuid4())
        dst_id = str(uuid.uuid4())
        self.driver.node_merge(node_id=src_id, label='test')
        self.driver.node_merge(node_id=dst_id, label='test')

        self.driver.edge_merge(src_id=src_id, dst_id=dst_id, label='test')
        self.driver.edge_merge(src_id=src_id, dst_id=dst_id,
                               properties={'test': None})
        self.driver.edge_merge(src_id=src_id, dst_id=dst_id,
                               properties={'test': 2})

        props = {'test': 2}
        edge = self.driver.edge_lookup_one(dst_id=dst_id)
        self.assertEqual(edge.src_id, src_id)
        self.assertEqual(edge.dst_id, dst_id)
        self.assertEqual(edge.properties, props)

        edge = self.driver.edge_lookup_one(src_id=src_id)
        self.assertEqual(edge.src_id, src_id)
        self.assertEqual(edge.dst_id, dst_id)
        self.assertEqual(edge.properties, props)

        edge = self.driver.edge_lookup_one(src_id=src_id, dst_id=dst_id)
        self.assertEqual(edge.src_id, src_id)
        self.assertEqual(edge.dst_id, dst_id)
        self.assertEqual(edge.properties, props)

    def test_edge_merge_and_lookup_properties(self):
        """Test edge property merging"""

        src_id = str(uuid.uuid4())
        dst_id = str(uuid.uuid4())
        props = {'key1': str(random.random()), 'key2': random.random()}
        self.driver.node_merge(node_id=src_id, label='test')
        self.driver.node_merge(node_id=dst_id, label='test')
        self.driver.edge_merge(
            src_id=src_id, dst_id=dst_id, properties=props, label='test'
        )
        edge = self.driver.edge_lookup_one(src_id=src_id, dst_id=dst_id)
        self.assertEqual(edge.src_id, src_id)
        self.assertEqual(edge.dst_id, dst_id)
        self.assertEqual(edge.properties, props)

    def test_edge_lookup_leaves(self):
        """Test looking up the leaves on an edge

        Create a star topology, verify lookup by src_id
        and that all nodes are attached
        """

        leaf_count = 10
        src_id = str(uuid.uuid4())
        self.driver.node_merge(node_id=src_id, label='test')

        dst_ids = [str(uuid.uuid4()) for i in range(leaf_count)]
        for dst_id in dst_ids:
            self.driver.node_merge(node_id=dst_id, label='test')
            self.driver.edge_merge(src_id=src_id, dst_id=dst_id, label='test')

        edge_ids = [e.dst_id for e in self.driver.edge_lookup(src_id=src_id)]
        self.assertEqual(len(set(edge_ids)), leaf_count)

        for dst_id in dst_ids:
            self.assertTrue(dst_id in set(edge_ids))

    def test_sessioned_path_insertion(self):
        """Test creation of a sessioned node path

        Test creation of a sample graph with pre-existing nodes
        in a single session
        """

        leaf_count = 10
        src_id = str(uuid.uuid4())
        dst_ids = [str(uuid.uuid4()) for i in range(leaf_count)]
        self.driver.node_merge(node_id=src_id, label='test')

        with self.driver.session_scope() as session:
            for dst_id in dst_ids:
                self.driver.node_merge(
                    node_id=dst_id, label='test', session=session
                )

        with self.driver.session_scope() as session:
            for dst_id in dst_ids:
                node = self.driver.node_lookup_one(
                    node_id=dst_id, session=session)
                self.driver.edge_merge(src_id=src_id, dst_id=node.node_id,
                                       session=session, label='test')

        edge_ids = [e.dst_id for e in self.driver.edge_lookup(
            src_id=src_id)]
        self.assertEqual(len(set(edge_ids)), leaf_count)

        for dst_id in dst_ids:
            self.assertTrue(dst_id in set(edge_ids))

    def test_path_deletion(self):
        """Test path deletion

        Test path deletion and verify deletion is cascaded to edges
        """

        leaf_count = 10
        src_id = str(uuid.uuid4())
        dst_ids = [str(uuid.uuid4()) for i in range(leaf_count)]
        self.driver.node_merge(node_id=src_id, label='test')

        # Create nodes and link them to source
        for dst_id in dst_ids:
            self.driver.node_merge(node_id=dst_id, label='test')
            self.driver.edge_merge(src_id=src_id, dst_id=dst_id, label='test')

        # Verify that the edges there are correct
        for dst_id in dst_ids:
            edge = self.driver.edge_lookup_one(dst_id=dst_id)
            self.assertEqual(edge.src_id, src_id)

            edges = [e.dst_id for e in self.driver.edge_lookup(src_id=src_id)]
            for dst_id in dst_ids:
                self.assertTrue(dst_id in set(edges))

        # Delete all dst nodes
        for dst_id in dst_ids:
            self.driver.node_delete(node_id=dst_id)

        # Make sure that there are no hanging edges
        edges = [e.dst_id for e in self.driver.edge_lookup(src_id=src_id)]
        for dst_id in dst_ids:
            self.assertTrue(dst_id not in set(edges))
        for dst_id in dst_ids:
            self.assertIs(self.driver.edge_lookup_one(dst_id=dst_id), None)

    def test_node_validator_error(self):
        """Test node validator error"""
        node_id = str(uuid.uuid4())
        temp = self.driver.node_validator.validate
        self.driver.node_validator.validate = lambda x: False
        try:
            self.assertRaises(
                ValidationError,
                self.driver.node_merge, node_id, label='test',
            )
        except:
            self.driver.node_validator.validate = temp
            raise

    def test_edge_validator_error(self):
        """Test edge validator error"""
        src_id = str(uuid.uuid4())
        dst_id = str(uuid.uuid4())
        temp = self.driver.edge_validator.validate
        self.driver.edge_validator.validate = lambda x: False
        self.driver.node_merge(src_id, label='test')
        self.driver.node_merge(dst_id, label='test')

        try:
            self.assertRaises(
                ValidationError,
                self.driver.edge_merge, src_id, dst_id, label='test',
            )
        except:
            self.driver.edge_validator.validate = temp
            raise

    def test_get_nodes(self):
        """Test node get"""
        self._clear_tables()

        ret_node_ids = []
        node_ids = [str(uuid.uuid4()) for i in range(self.REPEAT_COUNT*10)]

        for node_id in node_ids:
            print node_id
            self.driver.node_merge(node_id, label='test')

        nodes = self.driver.get_nodes()

        for node in nodes:
            self.assertTrue(node.node_id in node_ids)
            ret_node_ids.append(node.node_id)
        for node_id in node_ids:
            self.assertTrue(node_id in ret_node_ids)
        self.assertEqual(len(node_ids), len(ret_node_ids))

    def test_get_edges(self):
        """Test edge get"""
        self._clear_tables()

        # count = self.REPEAT_COUNT*10
        count = 10
        src_ids = [str(uuid.uuid4()) for i in range(count)]
        dst_ids = [str(uuid.uuid4()) for i in range(count)]

        for src_id, dst_id in zip(src_ids, dst_ids):
            self.driver.node_merge(src_id, label='test_src')
            self.driver.node_merge(dst_id, label='test_dst')
            self.driver.edge_merge(
                src_id=src_id,
                dst_id=dst_id,
                label='test_edge',
            )

        edges = self.driver.get_edges()
        ret_src_ids = []
        ret_dst_ids = []
        for edge in edges:
            self.assertTrue(edge.src_id in src_ids)
            self.assertTrue(edge.dst_id in dst_ids)
            ret_src_ids.append(edge.src_id)
            ret_dst_ids.append(edge.dst_id)
        for src_id in src_ids:
            self.assertTrue(src_id in ret_src_ids)
        for dst_id in dst_ids:
            self.assertTrue(dst_id in ret_dst_ids)
        self.assertEqual(len(ret_src_ids), len(src_ids))
        self.assertEqual(len(ret_dst_ids), len(dst_ids))

    def _create_subtree(self, parent_id, level=0):
        for i in range(5):
            node_id = str(uuid.uuid4())
            self.driver.node_merge(
                node_id=node_id, label='test_{}'.format(level))
            self.driver.edge_merge(
                src_id=parent_id, dst_id=node_id, label='test'
            )
            if level < 2:
                self._create_subtree(node_id, level+1)

    def _walk_tree(self, node, level=0):
        for edge in node.edges_out:
            print '+--'*level + '>', edge.dst
            self._walk_tree(edge.dst, level+1)

    def test_tree_walk(self):
        node_id = str(uuid.uuid4())
        self.driver.node_merge(node_id=node_id, label='test')
        self._create_subtree(node_id)
        with self.driver.session_scope() as session:
            node = self.driver.node_lookup_one(node_id, session=session)
            self._walk_tree(node)

if __name__ == '__main__':

    def run_test(test):
        suite = unittest.TestLoader().loadTestsFromTestCase(test)
        unittest.TextTestRunner(verbosity=2).run(suite)

    run_test(TestPsqlGraphDriver)<|MERGE_RESOLUTION|>--- conflicted
+++ resolved
@@ -282,13 +282,8 @@
         return system_annotationsA
 
     def _insert_node(self, node):
-<<<<<<< HEAD
-#        """Test inserting a node"""
-        with psqlgraph.session_scope(self.driver.engine) as session:
-=======
         """Test inserting a node"""
         with self.driver.session_scope() as session:
->>>>>>> a3ccc736
             session.add(node)
 
     def test_node_unique_id_constraint(self):
